--- conflicted
+++ resolved
@@ -1,1003 +1,943 @@
-/*
- * Copyright 2007 Alin Dreghiciu, Guillaume Nodet.
- *
- * Licensed under the Apache License, Version 2.0 (the "License");
- * you may not use this file except in compliance with the License.
- * You may obtain a copy of the License at
- *
- * http://www.apache.org/licenses/LICENSE-2.0
- *
- * Unless required by applicable law or agreed to in writing, software
- * distributed under the License is distributed on an "AS IS" BASIS,
- * WITHOUT WARRANTIES OR CONDITIONS OF ANY KIND, either express or
- * implied.
- *
- * See the License for the specific language governing permissions and
- * limitations under the License.
- */
-package org.ops4j.pax.web.extender.war.internal.parser;
-
-import static java.lang.Boolean.TRUE;
-import static org.ops4j.util.xml.ElementHelper.getChild;
-import static org.ops4j.util.xml.ElementHelper.getChildren;
-import static org.ops4j.util.xml.ElementHelper.getRootElement;
-
-import java.io.IOException;
-import java.io.InputStream;
-import java.net.URL;
-import java.util.ArrayList;
-import java.util.EnumSet;
-import java.util.Enumeration;
-import java.util.HashSet;
-import java.util.LinkedHashSet;
-import java.util.LinkedList;
-import java.util.List;
-import java.util.Set;
-
-import javax.servlet.DispatcherType;
-import javax.servlet.MultipartConfigElement;
-import javax.servlet.ServletContainerInitializer;
-import javax.servlet.SessionCookieConfig;
-import javax.servlet.annotation.HandlesTypes;
-import javax.servlet.annotation.WebFilter;
-import javax.servlet.annotation.WebListener;
-import javax.servlet.annotation.WebServlet;
-import javax.xml.bind.JAXBContext;
-import javax.xml.bind.JAXBElement;
-import javax.xml.bind.JAXBException;
-import javax.xml.bind.Unmarshaller;
-import javax.xml.transform.sax.SAXSource;
-
-import org.apache.xbean.finder.BundleAnnotationFinder;
-import org.ops4j.pax.web.descriptor.gen.AuthConstraintType;
-import org.ops4j.pax.web.descriptor.gen.CookieConfigType;
-import org.ops4j.pax.web.descriptor.gen.DescriptionType;
-<<<<<<< HEAD
-import org.ops4j.pax.web.descriptor.gen.DisplayNameType;
-=======
->>>>>>> 522d1774
-import org.ops4j.pax.web.descriptor.gen.ErrorPageType;
-import org.ops4j.pax.web.descriptor.gen.FilterMappingType;
-import org.ops4j.pax.web.descriptor.gen.FilterType;
-import org.ops4j.pax.web.descriptor.gen.FormLoginConfigType;
-import org.ops4j.pax.web.descriptor.gen.JspConfigType;
-<<<<<<< HEAD
-import org.ops4j.pax.web.descriptor.gen.JspPropertyGroupType;
-=======
->>>>>>> 522d1774
-import org.ops4j.pax.web.descriptor.gen.ListenerType;
-import org.ops4j.pax.web.descriptor.gen.LoginConfigType;
-import org.ops4j.pax.web.descriptor.gen.MimeMappingType;
-import org.ops4j.pax.web.descriptor.gen.MultipartConfigType;
-import org.ops4j.pax.web.descriptor.gen.ParamValueType;
-<<<<<<< HEAD
-import org.ops4j.pax.web.descriptor.gen.PathType;
-=======
->>>>>>> 522d1774
-import org.ops4j.pax.web.descriptor.gen.RoleNameType;
-import org.ops4j.pax.web.descriptor.gen.SecurityConstraintType;
-import org.ops4j.pax.web.descriptor.gen.SecurityRoleType;
-import org.ops4j.pax.web.descriptor.gen.ServletMappingType;
-import org.ops4j.pax.web.descriptor.gen.ServletNameType;
-import org.ops4j.pax.web.descriptor.gen.ServletType;
-import org.ops4j.pax.web.descriptor.gen.SessionConfigType;
-<<<<<<< HEAD
-import org.ops4j.pax.web.descriptor.gen.TaglibType;
-import org.ops4j.pax.web.descriptor.gen.TrackingModeType;
-import org.ops4j.pax.web.descriptor.gen.TrueFalseType;
-=======
-import org.ops4j.pax.web.descriptor.gen.TrackingModeType;
->>>>>>> 522d1774
-import org.ops4j.pax.web.descriptor.gen.UrlPatternType;
-import org.ops4j.pax.web.descriptor.gen.UserDataConstraintType;
-import org.ops4j.pax.web.descriptor.gen.WebAppType;
-import org.ops4j.pax.web.descriptor.gen.WebResourceCollectionType;
-import org.ops4j.pax.web.descriptor.gen.WelcomeFileListType;
-import org.ops4j.pax.web.extender.war.internal.model.WebApp;
-import org.ops4j.pax.web.extender.war.internal.model.WebAppConstraintMapping;
-import org.ops4j.pax.web.extender.war.internal.model.WebAppCookieConfig;
-import org.ops4j.pax.web.extender.war.internal.model.WebAppErrorPage;
-import org.ops4j.pax.web.extender.war.internal.model.WebAppFilter;
-import org.ops4j.pax.web.extender.war.internal.model.WebAppFilterMapping;
-import org.ops4j.pax.web.extender.war.internal.model.WebAppInitParam;
-import org.ops4j.pax.web.extender.war.internal.model.WebAppJspConfig;
-import org.ops4j.pax.web.extender.war.internal.model.WebAppJspPropertyGroup;
-import org.ops4j.pax.web.extender.war.internal.model.WebAppJspServlet;
-import org.ops4j.pax.web.extender.war.internal.model.WebAppListener;
-import org.ops4j.pax.web.extender.war.internal.model.WebAppLoginConfig;
-import org.ops4j.pax.web.extender.war.internal.model.WebAppMimeMapping;
-import org.ops4j.pax.web.extender.war.internal.model.WebAppSecurityConstraint;
-import org.ops4j.pax.web.extender.war.internal.model.WebAppSecurityRole;
-import org.ops4j.pax.web.extender.war.internal.model.WebAppServlet;
-import org.ops4j.pax.web.extender.war.internal.model.WebAppServletContainerInitializer;
-import org.ops4j.pax.web.extender.war.internal.model.WebAppServletMapping;
-import org.ops4j.pax.web.extender.war.internal.model.WebAppTagLib;
-import org.ops4j.pax.web.extender.war.internal.util.ManifestUtil;
-import org.ops4j.pax.web.service.spi.model.ErrorPageModel;
-import org.ops4j.pax.web.utils.ClassPathUtil;
-import org.ops4j.spi.SafeServiceLoader;
-import org.osgi.framework.Bundle;
-import org.osgi.service.packageadmin.PackageAdmin;
-import org.osgi.util.tracker.ServiceTracker;
-import org.slf4j.Logger;
-import org.slf4j.LoggerFactory;
-import org.w3c.dom.Element;
-import org.xml.sax.InputSource;
-import org.xml.sax.SAXException;
-import org.xml.sax.XMLReader;
-import org.xml.sax.helpers.XMLReaderFactory;
-
-/**
- * Web xml parser implementation TODO parse and use session-config
- * 
- * @author Alin Dreghiciu
- * @author Guillaume Nodet
- * @since 0.3.0, December 27, 2007
- */
-@SuppressWarnings("deprecation")
-public class WebAppParser {
-
-	/**
-	 * Logger.
-	 */
-	private static final Logger LOG = LoggerFactory.getLogger(WebAppParser.class);
-
-	private ServiceTracker<PackageAdmin, PackageAdmin> packageAdmin;
-
-	public WebAppParser(ServiceTracker<PackageAdmin, PackageAdmin> packageAdmin) {
-		this.packageAdmin = packageAdmin;
-	}
-
-	public void parse(final Bundle bundle, WebApp webApp) throws Exception {
-		// Find root path
-		String rootPath = extractRootPath(bundle);
-		if (!rootPath.isEmpty()) {
-			rootPath = rootPath + "/";
-		}
-		// Web app version
-		Integer majorVersion = 3;
-		// Find web xml
-		URL webXmlURL = bundle.getEntry(rootPath + "WEB-INF/web.xml");
-		if (webXmlURL != null) {
-			WebAppType webAppType = parseWebXml(webXmlURL);
-			// web-app attributes
-			majorVersion = scanMajorVersion(webAppType);
-			if (webAppType.isMetadataComplete() != null)
-				webApp.setMetaDataComplete(webAppType.isMetadataComplete());
-			LOG.debug("metadata-complete is: {}", webAppType.isMetadataComplete());
-			// web-app elements
-			parseApp(webAppType, webApp);
-		}
-		// Scan servlet context initializers
-		servletContainerInitializerScan(bundle, webApp, majorVersion);
-		// Scan annotations
-		if (!webApp.getMetaDataComplete() && majorVersion != null && majorVersion >= 3) {
-			if (TRUE.equals(canSeeClass(bundle, WebServlet.class))) {
-				servletAnnotationScan(bundle, webApp);
-			}
-		}
-		// Scan tlds
-		tldScan(bundle, webApp);
-		// Look for jetty web xml
-		URL jettyWebXmlURL = null;
-		Enumeration<URL> enums = bundle.findEntries(rootPath + "WEB-INF", "*web*.xml", false);
-		while (enums != null && enums.hasMoreElements()) {
-			URL url = enums.nextElement();
-			if (isJettyWebXml(url)) {
-				if (jettyWebXmlURL == null) {
-					jettyWebXmlURL = url;
-				} else {
-					throw new IllegalArgumentException("Found multiple jetty web xml descriptors. Aborting");
-				}
-			}
-		}
-
-		// Look for attached web-fragements
-		List<URL> webFragments = null;
-		webFragments = scanWebFragments(bundle, webApp);
-
-		webApp.setWebXmlURL(webXmlURL);
-		webApp.setJettyWebXmlURL(jettyWebXmlURL);
-		webApp.setVirtualHostList(extractVirtualHostList(bundle));
-		webApp.setConnectorList(extractConnectorList(bundle));
-		webApp.setWebFragments(webFragments);
-		webApp.setRootPath(rootPath);
-	}
-
-	private void parseApp(WebAppType webAppType, WebApp webApp) {
-		for (JAXBElement<?> jaxbElement : webAppType.getModuleNameOrDescriptionAndDisplayName()) {
-
-			Object value = jaxbElement.getValue();
-			if (value instanceof ParamValueType) {
-				ParamValueType contextParam = (ParamValueType) value;
-				parseContextParams(contextParam, webApp);
-			} else if (value instanceof FilterType) {
-				FilterType filterType = (FilterType) value;
-				parseFilters(filterType, webApp);
-			} else if (value instanceof FilterMappingType) {
-				FilterMappingType filterMapping = (FilterMappingType) value;
-				parseFilterMappings(filterMapping, webApp);
-			} else if (value instanceof ListenerType) {
-				ListenerType listener = (ListenerType) value;
-				parseListeners(listener, webApp);
-			} else if (value instanceof ServletType) {
-				ServletType servlet = (ServletType) value;
-				parseServlets(servlet, webApp);
-			} else if (value instanceof ServletMappingType) {
-				ServletMappingType servletMapping = (ServletMappingType) value;
-				parseServletMappings(servletMapping, webApp);
-			} else if (value instanceof SessionConfigType) {
-				SessionConfigType sessionConfig = (SessionConfigType) value;
-<<<<<<< HEAD
-				parseSessionConfig(sessionConfig, webApp);
-=======
-//				if (model.getSessionConfig() == null) { //TODO: more session params
-//					model.setSessionConfig(sessionConfig);
-					parseSessionConfig(sessionConfig, webApp);
-//				} else {
-//					LOG.error("duplicate <session-config>");
-//				}
->>>>>>> 522d1774
-			} else if (value instanceof MimeMappingType) {
-				MimeMappingType mimeMapping = (MimeMappingType) value;
-				parseMimeMappings(mimeMapping, webApp);
-			} else if (value instanceof WelcomeFileListType) {
-				WelcomeFileListType welcomeFileList = (WelcomeFileListType) value;
-				if (webApp.getWelcomeFiles().length == 0) {
-					parseWelcomeFiles(welcomeFileList, webApp);
-				} else {
-					LOG.error("duplicate <welcome-file-list>");
-				}
-			} else if (value instanceof ErrorPageType) {
-				ErrorPageType errorPage = (ErrorPageType) value;
-				parseErrorPages(errorPage, webApp);
-			} else if (value instanceof JspConfigType) {
-				//TODO: is missing
-<<<<<<< HEAD
-				JspConfigType jspConfig = (JspConfigType) value;
-				if (webApp.getJspConfigDescriptor() == null) {
-					parseJspConfig(jspConfig, webApp);
-				} else {
-					LOG.error("duplicate <jsp-config>");
-				}
-=======
-//				JspConfigType jspConfig = (JspConfigType) value;
-//				if (model.getJspConfig() == null) {
-//					model.setJspConfig(jspConfig);
-//				} else {
-//					LOG.error("duplicate <jsp-config>");
-//				}
->>>>>>> 522d1774
-			} else if (value instanceof SecurityConstraintType) {
-				SecurityConstraintType securityConstraint = (SecurityConstraintType) value;
-				parseSecurityConstraint(securityConstraint, webApp);
-			} else if (value instanceof LoginConfigType) {
-				LoginConfigType loginConfig = (LoginConfigType) value;
-				if (webApp.getLoginConfigs().length == 0) {
-					parseLoginConfig(loginConfig, webApp);
-				} else {
-					LOG.error("duplicate <login-config>");
-				}
-			} else if (value instanceof SecurityRoleType) {
-				SecurityRoleType securityRole = (SecurityRoleType) value;
-				parseSecurityRole(securityRole, webApp);
-			} else {
-				LOG.warn("unhandled element [{}] of type [{}]", jaxbElement.getName(), value.getClass().getSimpleName());
-			}
-
-		}
-	}
-
-<<<<<<< HEAD
-=======
-	// private Integer scanMajorVersion(final Element rootElement) {
->>>>>>> 522d1774
-	private Integer scanMajorVersion(WebAppType webAppType) {
-		// String version = getAttribute(rootElement, "version");
-		String version = webAppType.getVersion();
-		Integer majorVersion = null;
-		if (version != null && !version.isEmpty() && version.length() > 2) {
-			LOG.debug("version found in web.xml - {}", version);
-			try {
-				majorVersion = Integer.parseInt(version.split("\\.")[0]);
-			} catch (NumberFormatException nfe) {
-				// munch do nothing here stay with null therefore
-				// annotation scanning is disabled.
-			}
-		} else if (version != null && !version.isEmpty() && version.length() > 0) {
-			try {
-				majorVersion = Integer.parseInt(version);
-			} catch (NumberFormatException e) {
-				// munch do nothing here stay with null....
-			}
-		}
-		return majorVersion;
-	}
-
-	private void tldScan(final Bundle bundle, final WebApp webApp) throws Exception {
-		// special handling for finding JSF Context listeners wrapped in
-		// *.tld files
-		// FIXME this is not enough to find TLDs from imported bundles or from
-		// the bundle classpath
-		// Enumeration<?> tldEntries = bundle.findEntries("/", "*.tld", true);
-		// while (tldEntries != null && tldEntries.hasMoreElements()) {
-		// URL url = tldEntries.nextElement();
-
-		Set<Bundle> bundlesInClassSpace = ClassPathUtil.getBundlesInClassSpace(bundle, new HashSet<Bundle>());
-
-		List<URL> taglibs = new ArrayList<URL>();
-		List<URL> facesConfigs = new ArrayList<URL>();
-
-		for (URL u : ClassPathUtil.findResources(bundlesInClassSpace, "/", "*.tld", true)) {
-			InputStream is = u.openStream();
-			try {
-				Element rootTld = getRootElement(is);
-				if (rootTld != null) {
-					parseListeners(rootTld, webApp);
-				}
-			} finally {
-				is.close();
-			}
-		}
-
-		for (URL u : ClassPathUtil.findResources(bundlesInClassSpace, "/META-INF", "*.taglib.xml", false)) {
-			LOG.info("found taglib {}", u.toString());
-			taglibs.add(u);
-		}
-
-		// TODO generalize name pattern according to JSF spec
-		for (URL u : ClassPathUtil.findResources(bundlesInClassSpace, "/META-INF", "faces-config.xml", false)) {
-			LOG.info("found faces-config.xml {}", u.toString());
-			facesConfigs.add(u);
-		}
-
-		if (!taglibs.isEmpty()) {
-			StringBuilder builder = new StringBuilder();
-			for (URL url : taglibs) {
-				builder.append(url);
-				builder.append(";");
-			}
-			String paramValue = builder.toString();
-			paramValue = paramValue.substring(0, paramValue.length() - 1);
-
-			// semicolon-separated facelet libs
-			// TODO merge with any user-defined values
-			WebAppInitParam param = new WebAppInitParam();
-			param.setParamName("javax.faces.FACELETS_LIBRARIES");
-			param.setParamValue(paramValue);
-			webApp.addContextParam(param);
-		}
-
-		if (!facesConfigs.isEmpty()) {
-			StringBuilder builder = new StringBuilder();
-			for (URL url : facesConfigs) {
-				builder.append(url);
-				builder.append(",");
-			}
-			String paramValue = builder.toString();
-			paramValue = paramValue.substring(0, paramValue.length() - 1);
-
-			// comma-separated config files
-			// TODO merge with any user-defined values
-			WebAppInitParam param = new WebAppInitParam();
-			param.setParamName("javax.faces.CONFIG_FILES");
-			param.setParamValue(paramValue);
-			webApp.addContextParam(param);
-		}
-	}
-
-	private List<URL> scanWebFragments(final Bundle bundle, final WebApp webApp) throws Exception {
-		Set<Bundle> bundlesInClassSpace = ClassPathUtil.getBundlesInClassSpace(bundle, new HashSet<Bundle>());
-
-		List<URL> webFragments = new ArrayList<URL>();
-		for (URL webFragmentURL : ClassPathUtil.findResources(bundlesInClassSpace, "/META-INF", "web-fragment.xml", true)) {
-			webFragments.add(webFragmentURL);
-			WebAppType webAppType = parseWebXml(webFragmentURL);
-			parseApp(webAppType, webApp);
-		}
-		return webFragments;
-	}
-
-	private void servletAnnotationScan(final Bundle bundle, final WebApp webApp) throws Exception {
-
-		LOG.debug("metadata-complete is either false or not set");
-
-		LOG.debug("scanning for annotated classes");
-		BundleAnnotationFinder baf = new BundleAnnotationFinder(packageAdmin.getService(), bundle);
-		Set<Class<?>> webServletClasses = new LinkedHashSet<Class<?>>(baf.findAnnotatedClasses(WebServlet.class));
-		Set<Class<?>> webFilterClasses = new LinkedHashSet<Class<?>>(baf.findAnnotatedClasses(WebFilter.class));
-		Set<Class<?>> webListenerClasses = new LinkedHashSet<Class<?>>(baf.findAnnotatedClasses(WebListener.class));
-
-		for (Class<?> webServletClass : webServletClasses) {
-			LOG.debug("found WebServlet annotation on class: {}", webServletClass);
-			WebServletAnnotationConfigurer annonScanner = new WebServletAnnotationConfigurer(bundle,
-					webServletClass.getCanonicalName());
-			annonScanner.scan(webApp);
-		}
-		for (Class<?> webFilterClass : webFilterClasses) {
-			LOG.debug("found WebFilter annotation on class: {}", webFilterClass);
-			WebFilterAnnotationConfigurer filterScanner = new WebFilterAnnotationConfigurer(bundle,
-					webFilterClass.getCanonicalName());
-			filterScanner.scan(webApp);
-		}
-		for (Class<?> webListenerClass : webListenerClasses) {
-			LOG.debug("found WebListener annotation on class: {}", webListenerClass);
-			addWebListener(webApp, webListenerClass.getCanonicalName());
-		}
-
-		LOG.debug("class scanning done");
-	}
-
-	private void servletContainerInitializerScan(Bundle bundle, WebApp webApp, Integer majorVersion) throws Exception {
-		LOG.debug("scanning for ServletContainerInitializers");
-
-		SafeServiceLoader safeServiceLoader = new SafeServiceLoader(bundle.getClass().getClassLoader());
-		List<ServletContainerInitializer> containerInitializers = safeServiceLoader
-				.load("javax.servlet.ServletContainerInitializer");
-
-		for (ServletContainerInitializer servletContainerInitializer : containerInitializers) {
-			WebAppServletContainerInitializer webAppServletContainerInitializer = new WebAppServletContainerInitializer();
-			webAppServletContainerInitializer.setServletContainerInitializer(servletContainerInitializer);
-
-			if (!webApp.getMetaDataComplete() && majorVersion != null && majorVersion >= 3) {
-				@SuppressWarnings("unchecked")
-				Class<HandlesTypes> loadClass = (Class<HandlesTypes>) bundle
-						.loadClass("javax.servlet.annotation.HandlesTypes");
-				HandlesTypes handlesTypes = loadClass.cast(servletContainerInitializer.getClass().getAnnotation(
-						loadClass));
-				LOG.debug("Found HandlesTypes {}", handlesTypes);
-				Class<?>[] classes;
-				if (handlesTypes != null) {
-					// add annotated classes to service
-					classes = handlesTypes.value();
-					webAppServletContainerInitializer.setClasses(classes);
-				}
-			}
-			webApp.addServletContainerInitializer(webAppServletContainerInitializer);
-		}
-
-		if (containerInitializers != null) {
-			LOG.debug("found container initializers by SafeServiceLoader ... skip the old impl. ");
-			return; // everything done, in case this didn't work we'll keep on
-					// going with the backup.
-		}
-
-	}
-
-	private static void parseSecurityRole(SecurityRoleType securityRoleType, WebApp webApp) {
-		final WebAppSecurityRole webSecurityRole = new WebAppSecurityRole();
-
-		String roleName = securityRoleType.getRoleName().getValue();
-		webSecurityRole.addRoleName(roleName);
-		webApp.addSecurityRole(webSecurityRole);
-	}
-	
-	private static void parseLoginConfig(LoginConfigType loginConfig, WebApp webApp) {
-		final WebAppLoginConfig webLoginConfig = new WebAppLoginConfig();
-		webLoginConfig.setAuthMethod(loginConfig.getAuthMethod().getValue());
-		String realmName = null;
-		if(loginConfig.getRealmName() != null)
-			realmName = loginConfig.getRealmName().getValue();
-		webLoginConfig.setRealmName(realmName == null ? "default" : realmName);
-		if ("FORM".equalsIgnoreCase(webLoginConfig.getAuthMethod())) { // FORM
-			// authorization
-			FormLoginConfigType formLoginConfigElement = loginConfig.getFormLoginConfig();
-			webLoginConfig
-					.setFormLoginPage(formLoginConfigElement.getFormLoginPage().getValue());
-			webLoginConfig
-					.setFormErrorPage(formLoginConfigElement.getFormErrorPage().getValue());
-		}
-		webApp.addLoginConfig(webLoginConfig);
-	}
-
-	private static void parseSecurityConstraint(SecurityConstraintType securityConstraint, WebApp webApp) {
-		try {
-			final WebAppSecurityConstraint webSecurityConstraint = new WebAppSecurityConstraint();
-
-			final AuthConstraintType authConstraintElement = securityConstraint.getAuthConstraint();
-			if (authConstraintElement != null) {
-				webSecurityConstraint.setAuthenticate(true);
-				for (RoleNameType roleElement : authConstraintElement.getRoleName()) {
-					webSecurityConstraint.addRole(roleElement.getValue());
-				}
-			}
-
-			final UserDataConstraintType userDataConstraintsElement = securityConstraint.getUserDataConstraint();
-			if (userDataConstraintsElement != null) {
-				String guarantee = userDataConstraintsElement.getTransportGuarantee().getValue().toUpperCase();
-				webSecurityConstraint.setDataConstraint(guarantee);
-			}
-
-			for (WebResourceCollectionType webResourceElement : securityConstraint.getWebResourceCollection()) {
-
-				WebAppSecurityConstraint sc = (WebAppSecurityConstraint) webSecurityConstraint.clone();
-
-				String constraintName = webResourceElement.getWebResourceName().getValue();
-				int count = webApp.getConstraintMappings().length;
-				for (UrlPatternType urlPatternType : webResourceElement.getUrlPattern()) {
-					String url = urlPatternType.getValue();
-					List<String> httpMethodElements = webResourceElement.getHttpMethod();
-					if (httpMethodElements != null && !httpMethodElements.isEmpty()) {
-						for (String httpMethodElement : httpMethodElements) {
-<<<<<<< HEAD
-
-							WebAppConstraintMapping webConstraintMapping = new WebAppConstraintMapping();
-
-							webConstraintMapping.setConstraintName(constraintName + "-" + count);
-							webConstraintMapping.setMapping(httpMethodElement);
-							webConstraintMapping.setUrl(url);
-							webConstraintMapping.setSecurityConstraints(sc);
-
-							webApp.addConstraintMapping(webConstraintMapping);
-							count++;
-						}
-					} else {
-
-						WebAppConstraintMapping webConstraintMapping = new WebAppConstraintMapping();
-
-						webConstraintMapping.setConstraintName(constraintName + "-" + count);
-						webConstraintMapping.setUrl(url);
-						webConstraintMapping.setSecurityConstraints(sc);
-
-=======
-
-							WebAppConstraintMapping webConstraintMapping = new WebAppConstraintMapping();
-
-							webConstraintMapping.setConstraintName(constraintName + "-" + count);
-							webConstraintMapping.setMapping(httpMethodElement);
-							webConstraintMapping.setUrl(url);
-							webConstraintMapping.setSecurityConstraints(sc);
-
-							webApp.addConstraintMapping(webConstraintMapping);
-							count++;
-						}
-					} else {
-
-						WebAppConstraintMapping webConstraintMapping = new WebAppConstraintMapping();
-
-						webConstraintMapping.setConstraintName(constraintName + "-" + count);
-						webConstraintMapping.setUrl(url);
-						webConstraintMapping.setSecurityConstraints(sc);
-
->>>>>>> 522d1774
-						webApp.addConstraintMapping(webConstraintMapping);
-						count++;
-					}
-				}
-			}
-		} catch (CloneNotSupportedException e) {
-			LOG.warn("", e);
-		}
-	}
-
-	/**
-	 * Parses context params out of web.xml.
-	 * 
-	 * @param rootElement
-	 *            web.xml root element
-	 * @param webApp
-	 *            web app for web.xml
-	 */
-	private static void parseContextParams(final ParamValueType contextParam, final WebApp webApp) {
-		final WebAppInitParam initParam = new WebAppInitParam();
-		initParam.setParamName(contextParam.getParamName().getValue());
-		initParam.setParamValue(contextParam.getParamValue().getValue());
-		webApp.addContextParam(initParam);
-	}
-
-	/**
-	 * Parses session config out of web.xml.
-	 * 
-	 * @param rootElement
-	 *            web.xml root element
-	 * @param webApp
-	 *            web app for web.xml
-	 */
-	private static void parseSessionConfig(final SessionConfigType sessionConfigType, final WebApp webApp) {
-		// Fix for PAXWEB-201
-		if (sessionConfigType.getSessionTimeout() != null) {
-			webApp.setSessionTimeout(sessionConfigType.getSessionTimeout().toString());
-		}
-		if (sessionConfigType.getCookieConfig() != null) {
-			CookieConfigType cookieConfig = sessionConfigType.getCookieConfig();
-			WebAppCookieConfig sessionCookieConfig = new WebAppCookieConfig();
-			sessionCookieConfig.setDomain(cookieConfig.getDomain().getValue());
-			sessionCookieConfig.setHttpOnly(cookieConfig.getHttpOnly().isValue());
-			sessionCookieConfig.setMaxAge(cookieConfig.getMaxAge().getValue().intValue());
-			sessionCookieConfig.setName(cookieConfig.getName().getValue());
-			sessionCookieConfig.setPath(cookieConfig.getPath().getValue());
-			sessionCookieConfig.setSecure(cookieConfig.getSecure().isValue());
-			webApp.setSessionCookieConfig(sessionCookieConfig);
-		}
-		if (sessionConfigType.getTrackingMode() != null) {
-			List<TrackingModeType> trackingMode = sessionConfigType.getTrackingMode();
-			for (TrackingModeType trackingModeType : trackingMode) {
-				String value = trackingModeType.getValue();
-				webApp.addSessionTrackingMode(value);
-			}
-		}
-	}
-
-	/**
-	 * Parses servlets and servlet mappings out of web.xml.
-	 * 
-	 * @param rootElement
-	 *            web.xml root element
-	 * @param webApp
-	 *            web app for web.xml
-	 */
-	private static void parseServlets(final ServletType servletType, final WebApp webApp) {
-		final WebAppServlet servlet = new WebAppServlet();
-		servlet.setServletName(servletType.getServletName().getValue());
-		if (servletType.getServletClass() != null) {
-			servlet.setServletClassName(servletType.getServletClass().getValue());
-			webApp.addServlet(servlet);
-		} else {
-			String jspFile = servletType.getJspFile().getValue();
-			if (jspFile != null) {
-				WebAppJspServlet jspServlet = new WebAppJspServlet();
-				jspServlet.setServletName(servletType.getServletName().getValue());
-				jspServlet.setJspPath(jspFile);
-				webApp.addServlet(jspServlet);
-			}
-		}
-		servlet.setLoadOnStartup(servletType.getLoadOnStartup());
-		if (servletType.getAsyncSupported() != null)
-			servlet.setAsyncSupported(servletType.getAsyncSupported().isValue());
-
-		MultipartConfigType multipartConfig = servletType.getMultipartConfig();
-		if (multipartConfig != null) {
-			String location = multipartConfig.getLocation().getValue();
-			String maxFileSize = Long.toString(multipartConfig.getMaxFileSize());
-			String maxRequestSize = Long.toString(multipartConfig.getMaxRequestSize());
-			String fileSizeThreshold = multipartConfig.getFileSizeThreshold().toString();
-			MultipartConfigElement multipartConfigElement = new MultipartConfigElement(location,
-					Long.parseLong(maxFileSize), Long.parseLong(maxRequestSize), Integer.parseInt(fileSizeThreshold));
-			servlet.setMultipartConfig(multipartConfigElement);
-		}
-
-		List<ParamValueType> servletInitParams = servletType.getInitParam();
-		for (ParamValueType initParamElement : servletInitParams) {
-			final WebAppInitParam initParam = new WebAppInitParam();
-			initParam.setParamName(initParamElement.getParamName().getValue());
-			initParam.setParamValue(initParamElement.getParamValue().getValue());
-			servlet.addInitParam(initParam);
-		}
-
-	}
-
-	private static void parseServletMappings(ServletMappingType servletMappingType, WebApp webApp) {
-		// starting with servlet 2.5 url-patern can be specified more
-		// times
-		// for the earlier version only one entry will be returned
-		final String servletName = servletMappingType.getServletName().getValue();
-		List<UrlPatternType> urlPattern = servletMappingType.getUrlPattern();
-		for (UrlPatternType urlPatternElement : urlPattern) {
-			final WebAppServletMapping servletMapping = new WebAppServletMapping();
-			servletMapping.setServletName(servletName);
-			servletMapping.setUrlPattern(urlPatternElement.getValue());
-			webApp.addServletMapping(servletMapping);
-		}
-	}
-
-	/**
-	 * Parses filters and filter mappings out of web.xml.
-	 * 
-	 * @param rootElement
-	 *            web.xml root element
-	 * @param webApp
-	 *            web app for web.xml
-	 */
-	private static void parseFilters(final FilterType filterType, final WebApp webApp) {
-		final WebAppFilter filter = new WebAppFilter();
-		if (filterType.getFilterName() != null)
-			filter.setFilterName(filterType.getFilterName().getValue());
-		if (filterType.getFilterClass() != null)
-			filter.setFilterClass(filterType.getFilterClass().getValue());
-		
-		if (filterType.getAsyncSupported() != null)
-			filter.setAsyncSupported(filterType.getAsyncSupported().isValue());
-		
-		webApp.addFilter(filter);
-		List<ParamValueType> initParams = filterType.getInitParam();
-		if (initParams != null && initParams.size() > 0) {
-			for (ParamValueType initParamElement : initParams) {
-				final WebAppInitParam initParam = new WebAppInitParam();
-				initParam.setParamName(initParamElement.getParamName().getValue());
-				initParam.setParamValue(initParamElement.getParamValue().getValue());
-				filter.addInitParam(initParam);
-			}
-		}
-		
-		List<DescriptionType> description = filterType.getDescription();
-		for (DescriptionType descriptionType : description) {
-			filter.addDispatcherType(DispatcherType.valueOf(descriptionType.getValue()));
-		}
-	}
-
-	private static void parseFilterMappings(FilterMappingType filterMapping, final WebApp webApp) {
-		// starting with servlet 2.5 url-patern / servlet-names can be
-		// specified more times
-		// for the earlier version only one entry will be returned
-		final String filterName = filterMapping.getFilterName().getValue();
-		List<Object> urlPatternOrServletName = filterMapping.getUrlPatternOrServletName();
-		for (Object object : urlPatternOrServletName) {
-			if (object instanceof UrlPatternType) {
-				UrlPatternType urlPatternType = (UrlPatternType) object;
-				final WebAppFilterMapping webAppFilterMapping = new WebAppFilterMapping();
-				webAppFilterMapping.setFilterName(filterName);
-				webAppFilterMapping.setUrlPattern(urlPatternType.getValue());
-				webApp.addFilterMapping(webAppFilterMapping);
-			} else if (object instanceof ServletNameType) {
-				ServletNameType servletNameType = (ServletNameType) object;
-				final WebAppFilterMapping webAppFilterMapping = new WebAppFilterMapping();
-				webAppFilterMapping.setFilterName(filterName);
-				webAppFilterMapping.setServletName(servletNameType.getValue());
-				webApp.addFilterMapping(webAppFilterMapping);
-			}
-		}
-		List<org.ops4j.pax.web.descriptor.gen.DispatcherType> dispatcher = filterMapping.getDispatcher();
-		for (org.ops4j.pax.web.descriptor.gen.DispatcherType dispatcherType : dispatcher) {
-			final WebAppFilterMapping webAppFilterMapping = new WebAppFilterMapping();
-			webAppFilterMapping.setFilterName(filterName);
-			DispatcherType displatcher = DispatcherType.valueOf(dispatcherType.getValue());
-			EnumSet<DispatcherType> dispatcherSet = EnumSet.noneOf(DispatcherType.class);
-			dispatcherSet.add(displatcher);
-			webAppFilterMapping.setDispatcherTypes(dispatcherSet);
-			webApp.addFilterMapping(webAppFilterMapping);
-		}
-	}
-
-	/**
-	 * Parses listsners out of web.xml.
-	 * 
-	 * @param rootElement
-	 *            web.xml root element
-	 * @param webApp
-	 *            web app for web.xml
-	 */
-	private static void parseListeners(final ListenerType listenerType, final WebApp webApp) {
-		addWebListener(webApp, listenerType.getListenerClass().getValue());
-	}
-	
-	/**
-	 * Parses listsners out of web.xml.
-	 * 
-	 * @param rootElement
-	 *            web.xml root element
-	 * @param webApp
-	 *            web app for web.xml
-	 */
-	private static void parseListeners(final Element rootElement,
-			final WebApp webApp) {
-		final Element[] elements = getChildren(rootElement, "listener");
-		if (elements != null && elements.length > 0) {
-			for (Element element : elements) {
-				addWebListener(webApp,
-						getTextContent(getChild(element, "listener-class")));
-			}
-		}
-	}
-
-	/**
-	 * Parses error pages out of web.xml.
-	 * 
-	 * @param rootElement
-	 *            web.xml root element
-	 * @param webApp
-	 *            web app for web.xml
-	 */
-	private static void parseErrorPages(final ErrorPageType errorPageType, final WebApp webApp) {
-		final WebAppErrorPage errorPage = new WebAppErrorPage();
-		if (errorPageType.getErrorCode() != null)
-			errorPage.setErrorCode(errorPageType.getErrorCode().getValue().toString());
-		if (errorPageType.getExceptionType() != null)
-			errorPage.setExceptionType(errorPageType.getExceptionType().getValue());
-		if (errorPageType.getLocation() != null)
-			errorPage.setLocation(errorPageType.getLocation().getValue());
-		if (errorPage.getErrorCode() == null && errorPage.getExceptionType() == null) {
-			errorPage.setExceptionType(ErrorPageModel.ERROR_PAGE);
-		}
-		webApp.addErrorPage(errorPage);
-	}
-
-	/**
-	 * Parses welcome files out of web.xml.
-	 * 
-	 * @param rootElement
-	 *            web.xml root element
-	 * @param webApp
-	 *            web app for web.xml
-	 */
-	private static void parseWelcomeFiles(final WelcomeFileListType welcomeFileList, final WebApp webApp) {
-		if (welcomeFileList != null && welcomeFileList.getWelcomeFile() != null
-				&& !welcomeFileList.getWelcomeFile().isEmpty()) {
-			for (String element : welcomeFileList.getWelcomeFile()) {
-				webApp.addWelcomeFile(element);
-			}
-		}
-	}
-
-	/**
-	 * Parses mime mappings out of web.xml.
-	 * 
-	 * @param rootElement
-	 *            web.xml root element
-	 * @param webApp
-	 *            web app for web.xml
-	 */
-	private static void parseMimeMappings(final MimeMappingType mimeMappingType, final WebApp webApp) {
-		final WebAppMimeMapping mimeMapping = new WebAppMimeMapping();
-		mimeMapping.setExtension(mimeMappingType.getExtension().getValue());
-		mimeMapping.setMimeType(mimeMappingType.getMimeType().getValue());
-		webApp.addMimeMapping(mimeMapping);
-<<<<<<< HEAD
-	}
-	
-	private void parseJspConfig(JspConfigType jspConfig, WebApp webApp) {
-		List<JspPropertyGroupType> jspPropertyGroup = jspConfig.getJspPropertyGroup();
-		List<TaglibType> taglib = jspConfig.getTaglib();
-		WebAppJspConfig webAppJspConfig = new WebAppJspConfig();
-		
-		for (JspPropertyGroupType jspPropertyGroupType : jspPropertyGroup) {
-			WebAppJspPropertyGroup webAppJspGroup = new WebAppJspPropertyGroup();
-			
-			TrueFalseType elIgnored = jspPropertyGroupType.getElIgnored();
-			TrueFalseType scriptingInvalid = jspPropertyGroupType.getScriptingInvalid();
-			TrueFalseType isXml = jspPropertyGroupType.getIsXml();
-			for (DisplayNameType displayNameType : jspPropertyGroupType.getDisplayName()) {
-				webAppJspGroup.addDisplayName(displayNameType.getValue());
-			}
-			
-			for (UrlPatternType urlPatternType : jspPropertyGroupType.getUrlPattern()) {
-				webAppJspGroup.addUrlPattern(urlPatternType.getValue());
-			}
-			
-			for (PathType includeCoda : jspPropertyGroupType.getIncludeCoda()) {
-				webAppJspGroup.addIncludeCode(includeCoda.getValue());
-			}
-			
-			for (PathType includePrelude : jspPropertyGroupType.getIncludePrelude()) {
-				webAppJspGroup.addIncludePrelude(includePrelude.getValue());
-			}
-			
-			webAppJspGroup.addElIgnored(elIgnored.isValue());
-			webAppJspGroup.addScrptingInvalid(scriptingInvalid.isValue());
-			webAppJspGroup.addIsXml(isXml.isValue());
-			
-			webAppJspConfig.addJspPropertyGroup(webAppJspGroup);
-		}
-		
-		for (TaglibType taglibType : taglib) {
-			WebAppTagLib webAppTagLib = new WebAppTagLib();
-			String tagLibLocation = taglibType.getTaglibLocation().getValue();
-			String tagLibUri = taglibType.getTaglibUri().getValue();
-			webAppTagLib.addTagLibLocation(tagLibLocation);
-			webAppTagLib.addTagLibUri(tagLibUri);
-			webAppJspConfig.addTagLibConfig(webAppTagLib);
-		}
-		
-		webApp.setJspConfigDescriptor(webAppJspConfig);
-		
-=======
->>>>>>> 522d1774
-	}
-
-	/**
-	 * Returns the text content of an element or null if the element is null.
-	 * 
-	 * @param element
-	 *            the som elemet form which the contet should be retrieved
-	 * @return text content of element
-	 */
-	private static String getTextContent(final Element element) {
-		if (element != null) {
-			String content = element.getTextContent();
-			if (content != null) {
-				content = content.trim();
-			}
-			return content;
-		}
-		return null;
-	}
-
-	private static void addWebListener(final WebApp webApp, String clazz) {
-		final WebAppListener listener = new WebAppListener();
-		listener.setListenerClass(clazz);
-		webApp.addListener(listener);
-	}
-
-	private static String extractRootPath(final Bundle bundle) {
-		String rootPath = ManifestUtil.getHeader(bundle, "Webapp-Root");
-		if (rootPath == null) {
-			rootPath = "";
-		}
-		rootPath = stripPrefix(rootPath, "/");
-		rootPath = stripSuffix(rootPath, "/");
-		rootPath = rootPath.trim();
-		return rootPath;
-	}
-
-	private static String stripPrefix(String value, String prefix) {
-		if (value.startsWith(prefix)) {
-			return value.substring(prefix.length());
-		}
-		return value;
-	}
-
-	private static String stripSuffix(String value, String suffix) {
-		if (value.endsWith(suffix)) {
-			return value.substring(0, value.length() - suffix.length());
-		}
-		return value;
-	}
-
-	private static List<String> extractVirtualHostList(final Bundle bundle) {
-		List<String> virtualHostList = new LinkedList<String>();
-		String virtualHostListAsString = ManifestUtil.getHeader(bundle, "Web-VirtualHosts");
-		if ((virtualHostListAsString != null) && (virtualHostListAsString.length() > 0)) {
-			String[] virtualHostArray = virtualHostListAsString.split(",");
-			for (String virtualHost : virtualHostArray) {
-				virtualHostList.add(virtualHost.trim());
-			}
-		}
-		return virtualHostList;
-	}
-
-	private static List<String> extractConnectorList(final Bundle bundle) {
-		List<String> connectorList = new LinkedList<String>();
-		String connectorListAsString = ManifestUtil.getHeader(bundle, "Web-Connectors");
-		if ((connectorListAsString != null) && (connectorListAsString.length() > 0)) {
-			String[] virtualHostArray = connectorListAsString.split(",");
-			for (String virtualHost : virtualHostArray) {
-				connectorList.add(virtualHost.trim());
-			}
-		}
-		return connectorList;
-	}
-
-	public static Boolean canSeeClass(Bundle bundle, Class<?> clazz) {
-		try {
-			return bundle.loadClass(clazz.getName()) == clazz;
-		} catch (ClassNotFoundException e) {
-			return null;
-		}
-	}
-
-	private static boolean isJettyWebXml(URL url) {
-		String path = url.getPath();
-		path = path.substring(path.lastIndexOf('/') + 1);
-		boolean match = path.matches("jetty[0-9]?-web\\.xml");
-		if (match) {
-			return match;
-		}
-		match = path.matches("web-jetty\\.xml");
-		return match;
-	}
-
-	public WebAppType parseWebXml(URL url) {
-		try {
-			XMLReader reader = XMLReaderFactory.createXMLReader();
-
-			// Use filter to override the namespace in the document.
-			// On JDK 7, JAXB fails to parse the document if the namespace does
-			// not match
-			// the one indicated by the generated JAXB model classes.
-			// For some reason, the JAXB version in JDK 8 is more lenient and
-			// does
-			// not require this filter.
-			NamespaceFilter inFilter = new NamespaceFilter("http://xmlns.jcp.org/xml/ns/javaee");
-			inFilter.setParent(reader);
-
-			JAXBContext context = JAXBContext.newInstance(WebAppType.class);
-			Unmarshaller unmarshaller = context.createUnmarshaller();
-			SAXSource source = new SAXSource(inFilter, new InputSource(url.openStream()));
-
-			return unmarshaller.unmarshal(source, WebAppType.class).getValue();
-		} catch (JAXBException | IOException | SAXException exc) {
-			LOG.error("error parsing web.xml", exc);
-		}
-		return null;
-	}
-
-}
+/*
+ * Copyright 2007 Alin Dreghiciu, Guillaume Nodet.
+ *
+ * Licensed under the Apache License, Version 2.0 (the "License");
+ * you may not use this file except in compliance with the License.
+ * You may obtain a copy of the License at
+ *
+ * http://www.apache.org/licenses/LICENSE-2.0
+ *
+ * Unless required by applicable law or agreed to in writing, software
+ * distributed under the License is distributed on an "AS IS" BASIS,
+ * WITHOUT WARRANTIES OR CONDITIONS OF ANY KIND, either express or
+ * implied.
+ *
+ * See the License for the specific language governing permissions and
+ * limitations under the License.
+ */
+package org.ops4j.pax.web.extender.war.internal.parser;
+
+import static java.lang.Boolean.TRUE;
+import static org.ops4j.util.xml.ElementHelper.getChild;
+import static org.ops4j.util.xml.ElementHelper.getChildren;
+import static org.ops4j.util.xml.ElementHelper.getRootElement;
+
+import java.io.IOException;
+import java.io.InputStream;
+import java.net.URL;
+import java.util.ArrayList;
+import java.util.EnumSet;
+import java.util.Enumeration;
+import java.util.HashSet;
+import java.util.LinkedHashSet;
+import java.util.LinkedList;
+import java.util.List;
+import java.util.Set;
+
+import javax.servlet.DispatcherType;
+import javax.servlet.MultipartConfigElement;
+import javax.servlet.ServletContainerInitializer;
+import javax.servlet.SessionCookieConfig;
+import javax.servlet.annotation.HandlesTypes;
+import javax.servlet.annotation.WebFilter;
+import javax.servlet.annotation.WebListener;
+import javax.servlet.annotation.WebServlet;
+import javax.xml.bind.JAXBContext;
+import javax.xml.bind.JAXBElement;
+import javax.xml.bind.JAXBException;
+import javax.xml.bind.Unmarshaller;
+import javax.xml.transform.sax.SAXSource;
+
+import org.apache.xbean.finder.BundleAnnotationFinder;
+import org.ops4j.pax.web.descriptor.gen.AuthConstraintType;
+import org.ops4j.pax.web.descriptor.gen.CookieConfigType;
+import org.ops4j.pax.web.descriptor.gen.DescriptionType;
+import org.ops4j.pax.web.descriptor.gen.DisplayNameType;
+import org.ops4j.pax.web.descriptor.gen.ErrorPageType;
+import org.ops4j.pax.web.descriptor.gen.FilterMappingType;
+import org.ops4j.pax.web.descriptor.gen.FilterType;
+import org.ops4j.pax.web.descriptor.gen.FormLoginConfigType;
+import org.ops4j.pax.web.descriptor.gen.JspConfigType;
+import org.ops4j.pax.web.descriptor.gen.JspPropertyGroupType;
+import org.ops4j.pax.web.descriptor.gen.ListenerType;
+import org.ops4j.pax.web.descriptor.gen.LoginConfigType;
+import org.ops4j.pax.web.descriptor.gen.MimeMappingType;
+import org.ops4j.pax.web.descriptor.gen.MultipartConfigType;
+import org.ops4j.pax.web.descriptor.gen.ParamValueType;
+import org.ops4j.pax.web.descriptor.gen.PathType;
+import org.ops4j.pax.web.descriptor.gen.RoleNameType;
+import org.ops4j.pax.web.descriptor.gen.SecurityConstraintType;
+import org.ops4j.pax.web.descriptor.gen.SecurityRoleType;
+import org.ops4j.pax.web.descriptor.gen.ServletMappingType;
+import org.ops4j.pax.web.descriptor.gen.ServletNameType;
+import org.ops4j.pax.web.descriptor.gen.ServletType;
+import org.ops4j.pax.web.descriptor.gen.SessionConfigType;
+import org.ops4j.pax.web.descriptor.gen.TaglibType;
+import org.ops4j.pax.web.descriptor.gen.TrackingModeType;
+import org.ops4j.pax.web.descriptor.gen.TrueFalseType;
+import org.ops4j.pax.web.descriptor.gen.UrlPatternType;
+import org.ops4j.pax.web.descriptor.gen.UserDataConstraintType;
+import org.ops4j.pax.web.descriptor.gen.WebAppType;
+import org.ops4j.pax.web.descriptor.gen.WebResourceCollectionType;
+import org.ops4j.pax.web.descriptor.gen.WelcomeFileListType;
+import org.ops4j.pax.web.extender.war.internal.model.WebApp;
+import org.ops4j.pax.web.extender.war.internal.model.WebAppConstraintMapping;
+import org.ops4j.pax.web.extender.war.internal.model.WebAppCookieConfig;
+import org.ops4j.pax.web.extender.war.internal.model.WebAppErrorPage;
+import org.ops4j.pax.web.extender.war.internal.model.WebAppFilter;
+import org.ops4j.pax.web.extender.war.internal.model.WebAppFilterMapping;
+import org.ops4j.pax.web.extender.war.internal.model.WebAppInitParam;
+import org.ops4j.pax.web.extender.war.internal.model.WebAppJspConfig;
+import org.ops4j.pax.web.extender.war.internal.model.WebAppJspPropertyGroup;
+import org.ops4j.pax.web.extender.war.internal.model.WebAppJspServlet;
+import org.ops4j.pax.web.extender.war.internal.model.WebAppListener;
+import org.ops4j.pax.web.extender.war.internal.model.WebAppLoginConfig;
+import org.ops4j.pax.web.extender.war.internal.model.WebAppMimeMapping;
+import org.ops4j.pax.web.extender.war.internal.model.WebAppSecurityConstraint;
+import org.ops4j.pax.web.extender.war.internal.model.WebAppSecurityRole;
+import org.ops4j.pax.web.extender.war.internal.model.WebAppServlet;
+import org.ops4j.pax.web.extender.war.internal.model.WebAppServletContainerInitializer;
+import org.ops4j.pax.web.extender.war.internal.model.WebAppServletMapping;
+import org.ops4j.pax.web.extender.war.internal.model.WebAppTagLib;
+import org.ops4j.pax.web.extender.war.internal.util.ManifestUtil;
+import org.ops4j.pax.web.service.spi.model.ErrorPageModel;
+import org.ops4j.pax.web.utils.ClassPathUtil;
+import org.ops4j.spi.SafeServiceLoader;
+import org.osgi.framework.Bundle;
+import org.osgi.service.packageadmin.PackageAdmin;
+import org.osgi.util.tracker.ServiceTracker;
+import org.slf4j.Logger;
+import org.slf4j.LoggerFactory;
+import org.w3c.dom.Element;
+import org.xml.sax.InputSource;
+import org.xml.sax.SAXException;
+import org.xml.sax.XMLReader;
+import org.xml.sax.helpers.XMLReaderFactory;
+
+/**
+ * Web xml parser implementation TODO parse and use session-config
+ * 
+ * @author Alin Dreghiciu
+ * @author Guillaume Nodet
+ * @since 0.3.0, December 27, 2007
+ */
+@SuppressWarnings("deprecation")
+public class WebAppParser {
+
+	/**
+	 * Logger.
+	 */
+	private static final Logger LOG = LoggerFactory.getLogger(WebAppParser.class);
+
+	private ServiceTracker<PackageAdmin, PackageAdmin> packageAdmin;
+
+	public WebAppParser(ServiceTracker<PackageAdmin, PackageAdmin> packageAdmin) {
+		this.packageAdmin = packageAdmin;
+	}
+
+	public void parse(final Bundle bundle, WebApp webApp) throws Exception {
+		// Find root path
+		String rootPath = extractRootPath(bundle);
+		if (!rootPath.isEmpty()) {
+			rootPath = rootPath + "/";
+		}
+		// Web app version
+		Integer majorVersion = 3;
+		// Find web xml
+		URL webXmlURL = bundle.getEntry(rootPath + "WEB-INF/web.xml");
+		if (webXmlURL != null) {
+			WebAppType webAppType = parseWebXml(webXmlURL);
+			// web-app attributes
+			majorVersion = scanMajorVersion(webAppType);
+			if (webAppType.isMetadataComplete() != null)
+				webApp.setMetaDataComplete(webAppType.isMetadataComplete());
+			LOG.debug("metadata-complete is: {}", webAppType.isMetadataComplete());
+			// web-app elements
+			parseApp(webAppType, webApp);
+		}
+		// Scan servlet context initializers
+		servletContainerInitializerScan(bundle, webApp, majorVersion);
+		// Scan annotations
+		if (!webApp.getMetaDataComplete() && majorVersion != null && majorVersion >= 3) {
+			if (TRUE.equals(canSeeClass(bundle, WebServlet.class))) {
+				servletAnnotationScan(bundle, webApp);
+			}
+		}
+		// Scan tlds
+		tldScan(bundle, webApp);
+		// Look for jetty web xml
+		URL jettyWebXmlURL = null;
+		Enumeration<URL> enums = bundle.findEntries(rootPath + "WEB-INF", "*web*.xml", false);
+		while (enums != null && enums.hasMoreElements()) {
+			URL url = enums.nextElement();
+			if (isJettyWebXml(url)) {
+				if (jettyWebXmlURL == null) {
+					jettyWebXmlURL = url;
+				} else {
+					throw new IllegalArgumentException("Found multiple jetty web xml descriptors. Aborting");
+				}
+			}
+		}
+
+		// Look for attached web-fragements
+		List<URL> webFragments = null;
+		webFragments = scanWebFragments(bundle, webApp);
+
+		webApp.setWebXmlURL(webXmlURL);
+		webApp.setJettyWebXmlURL(jettyWebXmlURL);
+		webApp.setVirtualHostList(extractVirtualHostList(bundle));
+		webApp.setConnectorList(extractConnectorList(bundle));
+		webApp.setWebFragments(webFragments);
+		webApp.setRootPath(rootPath);
+	}
+
+	private void parseApp(WebAppType webAppType, WebApp webApp) {
+		for (JAXBElement<?> jaxbElement : webAppType.getModuleNameOrDescriptionAndDisplayName()) {
+
+			Object value = jaxbElement.getValue();
+			if (value instanceof ParamValueType) {
+				ParamValueType contextParam = (ParamValueType) value;
+				parseContextParams(contextParam, webApp);
+			} else if (value instanceof FilterType) {
+				FilterType filterType = (FilterType) value;
+				parseFilters(filterType, webApp);
+			} else if (value instanceof FilterMappingType) {
+				FilterMappingType filterMapping = (FilterMappingType) value;
+				parseFilterMappings(filterMapping, webApp);
+			} else if (value instanceof ListenerType) {
+				ListenerType listener = (ListenerType) value;
+				parseListeners(listener, webApp);
+			} else if (value instanceof ServletType) {
+				ServletType servlet = (ServletType) value;
+				parseServlets(servlet, webApp);
+			} else if (value instanceof ServletMappingType) {
+				ServletMappingType servletMapping = (ServletMappingType) value;
+				parseServletMappings(servletMapping, webApp);
+			} else if (value instanceof SessionConfigType) {
+				SessionConfigType sessionConfig = (SessionConfigType) value;
+				parseSessionConfig(sessionConfig, webApp);
+			} else if (value instanceof MimeMappingType) {
+				MimeMappingType mimeMapping = (MimeMappingType) value;
+				parseMimeMappings(mimeMapping, webApp);
+			} else if (value instanceof WelcomeFileListType) {
+				WelcomeFileListType welcomeFileList = (WelcomeFileListType) value;
+				if (webApp.getWelcomeFiles().length == 0) {
+					parseWelcomeFiles(welcomeFileList, webApp);
+				} else {
+					LOG.error("duplicate <welcome-file-list>");
+				}
+			} else if (value instanceof ErrorPageType) {
+				ErrorPageType errorPage = (ErrorPageType) value;
+				parseErrorPages(errorPage, webApp);
+			} else if (value instanceof JspConfigType) {
+				//TODO: is missing
+				JspConfigType jspConfig = (JspConfigType) value;
+				if (webApp.getJspConfigDescriptor() == null) {
+					parseJspConfig(jspConfig, webApp);
+				} else {
+					LOG.error("duplicate <jsp-config>");
+				}
+			} else if (value instanceof SecurityConstraintType) {
+				SecurityConstraintType securityConstraint = (SecurityConstraintType) value;
+				parseSecurityConstraint(securityConstraint, webApp);
+			} else if (value instanceof LoginConfigType) {
+				LoginConfigType loginConfig = (LoginConfigType) value;
+				if (webApp.getLoginConfigs().length == 0) {
+					parseLoginConfig(loginConfig, webApp);
+				} else {
+					LOG.error("duplicate <login-config>");
+				}
+			} else if (value instanceof SecurityRoleType) {
+				SecurityRoleType securityRole = (SecurityRoleType) value;
+				parseSecurityRole(securityRole, webApp);
+			} else {
+				LOG.warn("unhandled element [{}] of type [{}]", jaxbElement.getName(), value.getClass().getSimpleName());
+			}
+
+		}
+	}
+
+	private Integer scanMajorVersion(WebAppType webAppType) {
+		// String version = getAttribute(rootElement, "version");
+		String version = webAppType.getVersion();
+		Integer majorVersion = null;
+		if (version != null && !version.isEmpty() && version.length() > 2) {
+			LOG.debug("version found in web.xml - {}", version);
+			try {
+				majorVersion = Integer.parseInt(version.split("\\.")[0]);
+			} catch (NumberFormatException nfe) {
+				// munch do nothing here stay with null therefore
+				// annotation scanning is disabled.
+			}
+		} else if (version != null && !version.isEmpty() && version.length() > 0) {
+			try {
+				majorVersion = Integer.parseInt(version);
+			} catch (NumberFormatException e) {
+				// munch do nothing here stay with null....
+			}
+		}
+		return majorVersion;
+	}
+
+	private void tldScan(final Bundle bundle, final WebApp webApp) throws Exception {
+		// special handling for finding JSF Context listeners wrapped in
+		// *.tld files
+		// FIXME this is not enough to find TLDs from imported bundles or from
+		// the bundle classpath
+		// Enumeration<?> tldEntries = bundle.findEntries("/", "*.tld", true);
+		// while (tldEntries != null && tldEntries.hasMoreElements()) {
+		// URL url = tldEntries.nextElement();
+
+		Set<Bundle> bundlesInClassSpace = ClassPathUtil.getBundlesInClassSpace(bundle, new HashSet<Bundle>());
+
+		List<URL> taglibs = new ArrayList<URL>();
+		List<URL> facesConfigs = new ArrayList<URL>();
+
+		for (URL u : ClassPathUtil.findResources(bundlesInClassSpace, "/", "*.tld", true)) {
+			InputStream is = u.openStream();
+			try {
+				Element rootTld = getRootElement(is);
+				if (rootTld != null) {
+					parseListeners(rootTld, webApp);
+				}
+			} finally {
+				is.close();
+			}
+		}
+
+		for (URL u : ClassPathUtil.findResources(bundlesInClassSpace, "/META-INF", "*.taglib.xml", false)) {
+			LOG.info("found taglib {}", u.toString());
+			taglibs.add(u);
+		}
+
+		// TODO generalize name pattern according to JSF spec
+		for (URL u : ClassPathUtil.findResources(bundlesInClassSpace, "/META-INF", "faces-config.xml", false)) {
+			LOG.info("found faces-config.xml {}", u.toString());
+			facesConfigs.add(u);
+		}
+
+		if (!taglibs.isEmpty()) {
+			StringBuilder builder = new StringBuilder();
+			for (URL url : taglibs) {
+				builder.append(url);
+				builder.append(";");
+			}
+			String paramValue = builder.toString();
+			paramValue = paramValue.substring(0, paramValue.length() - 1);
+
+			// semicolon-separated facelet libs
+			// TODO merge with any user-defined values
+			WebAppInitParam param = new WebAppInitParam();
+			param.setParamName("javax.faces.FACELETS_LIBRARIES");
+			param.setParamValue(paramValue);
+			webApp.addContextParam(param);
+		}
+
+		if (!facesConfigs.isEmpty()) {
+			StringBuilder builder = new StringBuilder();
+			for (URL url : facesConfigs) {
+				builder.append(url);
+				builder.append(",");
+			}
+			String paramValue = builder.toString();
+			paramValue = paramValue.substring(0, paramValue.length() - 1);
+
+			// comma-separated config files
+			// TODO merge with any user-defined values
+			WebAppInitParam param = new WebAppInitParam();
+			param.setParamName("javax.faces.CONFIG_FILES");
+			param.setParamValue(paramValue);
+			webApp.addContextParam(param);
+		}
+	}
+
+	private List<URL> scanWebFragments(final Bundle bundle, final WebApp webApp) throws Exception {
+		Set<Bundle> bundlesInClassSpace = ClassPathUtil.getBundlesInClassSpace(bundle, new HashSet<Bundle>());
+
+		List<URL> webFragments = new ArrayList<URL>();
+		for (URL webFragmentURL : ClassPathUtil.findResources(bundlesInClassSpace, "/META-INF", "web-fragment.xml", true)) {
+			webFragments.add(webFragmentURL);
+			WebAppType webAppType = parseWebXml(webFragmentURL);
+			parseApp(webAppType, webApp);
+		}
+		return webFragments;
+	}
+
+	private void servletAnnotationScan(final Bundle bundle, final WebApp webApp) throws Exception {
+
+		LOG.debug("metadata-complete is either false or not set");
+
+		LOG.debug("scanning for annotated classes");
+		BundleAnnotationFinder baf = new BundleAnnotationFinder(packageAdmin.getService(), bundle);
+		Set<Class<?>> webServletClasses = new LinkedHashSet<Class<?>>(baf.findAnnotatedClasses(WebServlet.class));
+		Set<Class<?>> webFilterClasses = new LinkedHashSet<Class<?>>(baf.findAnnotatedClasses(WebFilter.class));
+		Set<Class<?>> webListenerClasses = new LinkedHashSet<Class<?>>(baf.findAnnotatedClasses(WebListener.class));
+
+		for (Class<?> webServletClass : webServletClasses) {
+			LOG.debug("found WebServlet annotation on class: {}", webServletClass);
+			WebServletAnnotationConfigurer annonScanner = new WebServletAnnotationConfigurer(bundle,
+					webServletClass.getCanonicalName());
+			annonScanner.scan(webApp);
+		}
+		for (Class<?> webFilterClass : webFilterClasses) {
+			LOG.debug("found WebFilter annotation on class: {}", webFilterClass);
+			WebFilterAnnotationConfigurer filterScanner = new WebFilterAnnotationConfigurer(bundle,
+					webFilterClass.getCanonicalName());
+			filterScanner.scan(webApp);
+		}
+		for (Class<?> webListenerClass : webListenerClasses) {
+			LOG.debug("found WebListener annotation on class: {}", webListenerClass);
+			addWebListener(webApp, webListenerClass.getCanonicalName());
+		}
+
+		LOG.debug("class scanning done");
+	}
+
+	private void servletContainerInitializerScan(Bundle bundle, WebApp webApp, Integer majorVersion) throws Exception {
+		LOG.debug("scanning for ServletContainerInitializers");
+
+		SafeServiceLoader safeServiceLoader = new SafeServiceLoader(bundle.getClass().getClassLoader());
+		List<ServletContainerInitializer> containerInitializers = safeServiceLoader
+				.load("javax.servlet.ServletContainerInitializer");
+
+		for (ServletContainerInitializer servletContainerInitializer : containerInitializers) {
+			WebAppServletContainerInitializer webAppServletContainerInitializer = new WebAppServletContainerInitializer();
+			webAppServletContainerInitializer.setServletContainerInitializer(servletContainerInitializer);
+
+			if (!webApp.getMetaDataComplete() && majorVersion != null && majorVersion >= 3) {
+				@SuppressWarnings("unchecked")
+				Class<HandlesTypes> loadClass = (Class<HandlesTypes>) bundle
+						.loadClass("javax.servlet.annotation.HandlesTypes");
+				HandlesTypes handlesTypes = loadClass.cast(servletContainerInitializer.getClass().getAnnotation(
+						loadClass));
+				LOG.debug("Found HandlesTypes {}", handlesTypes);
+				Class<?>[] classes;
+				if (handlesTypes != null) {
+					// add annotated classes to service
+					classes = handlesTypes.value();
+					webAppServletContainerInitializer.setClasses(classes);
+				}
+			}
+			webApp.addServletContainerInitializer(webAppServletContainerInitializer);
+		}
+
+		if (containerInitializers != null) {
+			LOG.debug("found container initializers by SafeServiceLoader ... skip the old impl. ");
+			return; // everything done, in case this didn't work we'll keep on
+					// going with the backup.
+		}
+
+	}
+
+	private static void parseSecurityRole(SecurityRoleType securityRoleType, WebApp webApp) {
+		final WebAppSecurityRole webSecurityRole = new WebAppSecurityRole();
+
+		String roleName = securityRoleType.getRoleName().getValue();
+		webSecurityRole.addRoleName(roleName);
+		webApp.addSecurityRole(webSecurityRole);
+	}
+	
+	private static void parseLoginConfig(LoginConfigType loginConfig, WebApp webApp) {
+		final WebAppLoginConfig webLoginConfig = new WebAppLoginConfig();
+		webLoginConfig.setAuthMethod(loginConfig.getAuthMethod().getValue());
+		String realmName = null;
+		if(loginConfig.getRealmName() != null)
+			realmName = loginConfig.getRealmName().getValue();
+		webLoginConfig.setRealmName(realmName == null ? "default" : realmName);
+		if ("FORM".equalsIgnoreCase(webLoginConfig.getAuthMethod())) { // FORM
+			// authorization
+			FormLoginConfigType formLoginConfigElement = loginConfig.getFormLoginConfig();
+			webLoginConfig
+					.setFormLoginPage(formLoginConfigElement.getFormLoginPage().getValue());
+			webLoginConfig
+					.setFormErrorPage(formLoginConfigElement.getFormErrorPage().getValue());
+		}
+		webApp.addLoginConfig(webLoginConfig);
+	}
+
+	private static void parseSecurityConstraint(SecurityConstraintType securityConstraint, WebApp webApp) {
+		try {
+			final WebAppSecurityConstraint webSecurityConstraint = new WebAppSecurityConstraint();
+
+			final AuthConstraintType authConstraintElement = securityConstraint.getAuthConstraint();
+			if (authConstraintElement != null) {
+				webSecurityConstraint.setAuthenticate(true);
+				for (RoleNameType roleElement : authConstraintElement.getRoleName()) {
+					webSecurityConstraint.addRole(roleElement.getValue());
+				}
+			}
+
+			final UserDataConstraintType userDataConstraintsElement = securityConstraint.getUserDataConstraint();
+			if (userDataConstraintsElement != null) {
+				String guarantee = userDataConstraintsElement.getTransportGuarantee().getValue().toUpperCase();
+				webSecurityConstraint.setDataConstraint(guarantee);
+			}
+
+			for (WebResourceCollectionType webResourceElement : securityConstraint.getWebResourceCollection()) {
+
+				WebAppSecurityConstraint sc = (WebAppSecurityConstraint) webSecurityConstraint.clone();
+
+				String constraintName = webResourceElement.getWebResourceName().getValue();
+				int count = webApp.getConstraintMappings().length;
+				for (UrlPatternType urlPatternType : webResourceElement.getUrlPattern()) {
+					String url = urlPatternType.getValue();
+					List<String> httpMethodElements = webResourceElement.getHttpMethod();
+					if (httpMethodElements != null && !httpMethodElements.isEmpty()) {
+						for (String httpMethodElement : httpMethodElements) {
+
+							WebAppConstraintMapping webConstraintMapping = new WebAppConstraintMapping();
+
+							webConstraintMapping.setConstraintName(constraintName + "-" + count);
+							webConstraintMapping.setMapping(httpMethodElement);
+							webConstraintMapping.setUrl(url);
+							webConstraintMapping.setSecurityConstraints(sc);
+
+							webApp.addConstraintMapping(webConstraintMapping);
+							count++;
+						}
+					} else {
+
+						WebAppConstraintMapping webConstraintMapping = new WebAppConstraintMapping();
+
+						webConstraintMapping.setConstraintName(constraintName + "-" + count);
+						webConstraintMapping.setUrl(url);
+						webConstraintMapping.setSecurityConstraints(sc);
+
+						webApp.addConstraintMapping(webConstraintMapping);
+						count++;
+					}
+				}
+			}
+		} catch (CloneNotSupportedException e) {
+			LOG.warn("", e);
+		}
+	}
+
+	/**
+	 * Parses context params out of web.xml.
+	 * 
+	 * @param rootElement
+	 *            web.xml root element
+	 * @param webApp
+	 *            web app for web.xml
+	 */
+	private static void parseContextParams(final ParamValueType contextParam, final WebApp webApp) {
+		final WebAppInitParam initParam = new WebAppInitParam();
+		initParam.setParamName(contextParam.getParamName().getValue());
+		initParam.setParamValue(contextParam.getParamValue().getValue());
+		webApp.addContextParam(initParam);
+	}
+
+	/**
+	 * Parses session config out of web.xml.
+	 * 
+	 * @param rootElement
+	 *            web.xml root element
+	 * @param webApp
+	 *            web app for web.xml
+	 */
+	private static void parseSessionConfig(final SessionConfigType sessionConfigType, final WebApp webApp) {
+		// Fix for PAXWEB-201
+		if (sessionConfigType.getSessionTimeout() != null) {
+			webApp.setSessionTimeout(sessionConfigType.getSessionTimeout().toString());
+		}
+		if (sessionConfigType.getCookieConfig() != null) {
+			CookieConfigType cookieConfig = sessionConfigType.getCookieConfig();
+			WebAppCookieConfig sessionCookieConfig = new WebAppCookieConfig();
+			sessionCookieConfig.setDomain(cookieConfig.getDomain().getValue());
+			sessionCookieConfig.setHttpOnly(cookieConfig.getHttpOnly().isValue());
+			sessionCookieConfig.setMaxAge(cookieConfig.getMaxAge().getValue().intValue());
+			sessionCookieConfig.setName(cookieConfig.getName().getValue());
+			sessionCookieConfig.setPath(cookieConfig.getPath().getValue());
+			sessionCookieConfig.setSecure(cookieConfig.getSecure().isValue());
+			webApp.setSessionCookieConfig(sessionCookieConfig);
+		}
+		if (sessionConfigType.getTrackingMode() != null) {
+			List<TrackingModeType> trackingMode = sessionConfigType.getTrackingMode();
+			for (TrackingModeType trackingModeType : trackingMode) {
+				String value = trackingModeType.getValue();
+				webApp.addSessionTrackingMode(value);
+			}
+		}
+	}
+
+	/**
+	 * Parses servlets and servlet mappings out of web.xml.
+	 * 
+	 * @param rootElement
+	 *            web.xml root element
+	 * @param webApp
+	 *            web app for web.xml
+	 */
+	private static void parseServlets(final ServletType servletType, final WebApp webApp) {
+		final WebAppServlet servlet = new WebAppServlet();
+		servlet.setServletName(servletType.getServletName().getValue());
+		if (servletType.getServletClass() != null) {
+			servlet.setServletClassName(servletType.getServletClass().getValue());
+			webApp.addServlet(servlet);
+		} else {
+			String jspFile = servletType.getJspFile().getValue();
+			if (jspFile != null) {
+				WebAppJspServlet jspServlet = new WebAppJspServlet();
+				jspServlet.setServletName(servletType.getServletName().getValue());
+				jspServlet.setJspPath(jspFile);
+				webApp.addServlet(jspServlet);
+			}
+		}
+		servlet.setLoadOnStartup(servletType.getLoadOnStartup());
+		if (servletType.getAsyncSupported() != null)
+			servlet.setAsyncSupported(servletType.getAsyncSupported().isValue());
+
+		MultipartConfigType multipartConfig = servletType.getMultipartConfig();
+		if (multipartConfig != null) {
+			String location = multipartConfig.getLocation().getValue();
+			String maxFileSize = Long.toString(multipartConfig.getMaxFileSize());
+			String maxRequestSize = Long.toString(multipartConfig.getMaxRequestSize());
+			String fileSizeThreshold = multipartConfig.getFileSizeThreshold().toString();
+			MultipartConfigElement multipartConfigElement = new MultipartConfigElement(location,
+					Long.parseLong(maxFileSize), Long.parseLong(maxRequestSize), Integer.parseInt(fileSizeThreshold));
+			servlet.setMultipartConfig(multipartConfigElement);
+		}
+
+		List<ParamValueType> servletInitParams = servletType.getInitParam();
+		for (ParamValueType initParamElement : servletInitParams) {
+			final WebAppInitParam initParam = new WebAppInitParam();
+			initParam.setParamName(initParamElement.getParamName().getValue());
+			initParam.setParamValue(initParamElement.getParamValue().getValue());
+			servlet.addInitParam(initParam);
+		}
+
+	}
+
+	private static void parseServletMappings(ServletMappingType servletMappingType, WebApp webApp) {
+		// starting with servlet 2.5 url-patern can be specified more
+		// times
+		// for the earlier version only one entry will be returned
+		final String servletName = servletMappingType.getServletName().getValue();
+		List<UrlPatternType> urlPattern = servletMappingType.getUrlPattern();
+		for (UrlPatternType urlPatternElement : urlPattern) {
+			final WebAppServletMapping servletMapping = new WebAppServletMapping();
+			servletMapping.setServletName(servletName);
+			servletMapping.setUrlPattern(urlPatternElement.getValue());
+			webApp.addServletMapping(servletMapping);
+		}
+	}
+
+	/**
+	 * Parses filters and filter mappings out of web.xml.
+	 * 
+	 * @param rootElement
+	 *            web.xml root element
+	 * @param webApp
+	 *            web app for web.xml
+	 */
+	private static void parseFilters(final FilterType filterType, final WebApp webApp) {
+		final WebAppFilter filter = new WebAppFilter();
+		if (filterType.getFilterName() != null)
+			filter.setFilterName(filterType.getFilterName().getValue());
+		if (filterType.getFilterClass() != null)
+			filter.setFilterClass(filterType.getFilterClass().getValue());
+		
+		if (filterType.getAsyncSupported() != null)
+			filter.setAsyncSupported(filterType.getAsyncSupported().isValue());
+		
+		webApp.addFilter(filter);
+		List<ParamValueType> initParams = filterType.getInitParam();
+		if (initParams != null && initParams.size() > 0) {
+			for (ParamValueType initParamElement : initParams) {
+				final WebAppInitParam initParam = new WebAppInitParam();
+				initParam.setParamName(initParamElement.getParamName().getValue());
+				initParam.setParamValue(initParamElement.getParamValue().getValue());
+				filter.addInitParam(initParam);
+			}
+		}
+		
+		List<DescriptionType> description = filterType.getDescription();
+		for (DescriptionType descriptionType : description) {
+			filter.addDispatcherType(DispatcherType.valueOf(descriptionType.getValue()));
+		}
+	}
+
+	private static void parseFilterMappings(FilterMappingType filterMapping, final WebApp webApp) {
+		// starting with servlet 2.5 url-patern / servlet-names can be
+		// specified more times
+		// for the earlier version only one entry will be returned
+		final String filterName = filterMapping.getFilterName().getValue();
+		List<Object> urlPatternOrServletName = filterMapping.getUrlPatternOrServletName();
+		for (Object object : urlPatternOrServletName) {
+			if (object instanceof UrlPatternType) {
+				UrlPatternType urlPatternType = (UrlPatternType) object;
+				final WebAppFilterMapping webAppFilterMapping = new WebAppFilterMapping();
+				webAppFilterMapping.setFilterName(filterName);
+				webAppFilterMapping.setUrlPattern(urlPatternType.getValue());
+				webApp.addFilterMapping(webAppFilterMapping);
+			} else if (object instanceof ServletNameType) {
+				ServletNameType servletNameType = (ServletNameType) object;
+				final WebAppFilterMapping webAppFilterMapping = new WebAppFilterMapping();
+				webAppFilterMapping.setFilterName(filterName);
+				webAppFilterMapping.setServletName(servletNameType.getValue());
+				webApp.addFilterMapping(webAppFilterMapping);
+			}
+		}
+		List<org.ops4j.pax.web.descriptor.gen.DispatcherType> dispatcher = filterMapping.getDispatcher();
+		for (org.ops4j.pax.web.descriptor.gen.DispatcherType dispatcherType : dispatcher) {
+			final WebAppFilterMapping webAppFilterMapping = new WebAppFilterMapping();
+			webAppFilterMapping.setFilterName(filterName);
+			DispatcherType displatcher = DispatcherType.valueOf(dispatcherType.getValue());
+			EnumSet<DispatcherType> dispatcherSet = EnumSet.noneOf(DispatcherType.class);
+			dispatcherSet.add(displatcher);
+			webAppFilterMapping.setDispatcherTypes(dispatcherSet);
+			webApp.addFilterMapping(webAppFilterMapping);
+		}
+	}
+
+	/**
+	 * Parses listsners out of web.xml.
+	 * 
+	 * @param rootElement
+	 *            web.xml root element
+	 * @param webApp
+	 *            web app for web.xml
+	 */
+	private static void parseListeners(final ListenerType listenerType, final WebApp webApp) {
+		addWebListener(webApp, listenerType.getListenerClass().getValue());
+	}
+	
+	/**
+	 * Parses listsners out of web.xml.
+	 * 
+	 * @param rootElement
+	 *            web.xml root element
+	 * @param webApp
+	 *            web app for web.xml
+	 */
+	private static void parseListeners(final Element rootElement,
+			final WebApp webApp) {
+		final Element[] elements = getChildren(rootElement, "listener");
+		if (elements != null && elements.length > 0) {
+			for (Element element : elements) {
+				addWebListener(webApp,
+						getTextContent(getChild(element, "listener-class")));
+			}
+		}
+	}
+
+	/**
+	 * Parses error pages out of web.xml.
+	 * 
+	 * @param rootElement
+	 *            web.xml root element
+	 * @param webApp
+	 *            web app for web.xml
+	 */
+	private static void parseErrorPages(final ErrorPageType errorPageType, final WebApp webApp) {
+		final WebAppErrorPage errorPage = new WebAppErrorPage();
+		if (errorPageType.getErrorCode() != null)
+			errorPage.setErrorCode(errorPageType.getErrorCode().getValue().toString());
+		if (errorPageType.getExceptionType() != null)
+			errorPage.setExceptionType(errorPageType.getExceptionType().getValue());
+		if (errorPageType.getLocation() != null)
+			errorPage.setLocation(errorPageType.getLocation().getValue());
+		if (errorPage.getErrorCode() == null && errorPage.getExceptionType() == null) {
+			errorPage.setExceptionType(ErrorPageModel.ERROR_PAGE);
+		}
+		webApp.addErrorPage(errorPage);
+	}
+
+	/**
+	 * Parses welcome files out of web.xml.
+	 * 
+	 * @param rootElement
+	 *            web.xml root element
+	 * @param webApp
+	 *            web app for web.xml
+	 */
+	private static void parseWelcomeFiles(final WelcomeFileListType welcomeFileList, final WebApp webApp) {
+		if (welcomeFileList != null && welcomeFileList.getWelcomeFile() != null
+				&& !welcomeFileList.getWelcomeFile().isEmpty()) {
+			for (String element : welcomeFileList.getWelcomeFile()) {
+				webApp.addWelcomeFile(element);
+			}
+		}
+	}
+
+	/**
+	 * Parses mime mappings out of web.xml.
+	 * 
+	 * @param rootElement
+	 *            web.xml root element
+	 * @param webApp
+	 *            web app for web.xml
+	 */
+	private static void parseMimeMappings(final MimeMappingType mimeMappingType, final WebApp webApp) {
+		final WebAppMimeMapping mimeMapping = new WebAppMimeMapping();
+		mimeMapping.setExtension(mimeMappingType.getExtension().getValue());
+		mimeMapping.setMimeType(mimeMappingType.getMimeType().getValue());
+		webApp.addMimeMapping(mimeMapping);
+	}
+	
+	private void parseJspConfig(JspConfigType jspConfig, WebApp webApp) {
+		List<JspPropertyGroupType> jspPropertyGroup = jspConfig.getJspPropertyGroup();
+		List<TaglibType> taglib = jspConfig.getTaglib();
+		WebAppJspConfig webAppJspConfig = new WebAppJspConfig();
+		
+		for (JspPropertyGroupType jspPropertyGroupType : jspPropertyGroup) {
+			WebAppJspPropertyGroup webAppJspGroup = new WebAppJspPropertyGroup();
+			
+			TrueFalseType elIgnored = jspPropertyGroupType.getElIgnored();
+			TrueFalseType scriptingInvalid = jspPropertyGroupType.getScriptingInvalid();
+			TrueFalseType isXml = jspPropertyGroupType.getIsXml();
+			for (DisplayNameType displayNameType : jspPropertyGroupType.getDisplayName()) {
+				webAppJspGroup.addDisplayName(displayNameType.getValue());
+			}
+			
+			for (UrlPatternType urlPatternType : jspPropertyGroupType.getUrlPattern()) {
+				webAppJspGroup.addUrlPattern(urlPatternType.getValue());
+			}
+			
+			for (PathType includeCoda : jspPropertyGroupType.getIncludeCoda()) {
+				webAppJspGroup.addIncludeCode(includeCoda.getValue());
+			}
+			
+			for (PathType includePrelude : jspPropertyGroupType.getIncludePrelude()) {
+				webAppJspGroup.addIncludePrelude(includePrelude.getValue());
+			}
+			
+			webAppJspGroup.addElIgnored(elIgnored.isValue());
+			webAppJspGroup.addScrptingInvalid(scriptingInvalid.isValue());
+			webAppJspGroup.addIsXml(isXml.isValue());
+			
+			webAppJspConfig.addJspPropertyGroup(webAppJspGroup);
+		}
+		
+		for (TaglibType taglibType : taglib) {
+			WebAppTagLib webAppTagLib = new WebAppTagLib();
+			String tagLibLocation = taglibType.getTaglibLocation().getValue();
+			String tagLibUri = taglibType.getTaglibUri().getValue();
+			webAppTagLib.addTagLibLocation(tagLibLocation);
+			webAppTagLib.addTagLibUri(tagLibUri);
+			webAppJspConfig.addTagLibConfig(webAppTagLib);
+		}
+		
+		webApp.setJspConfigDescriptor(webAppJspConfig);
+		
+	}
+
+	/**
+	 * Returns the text content of an element or null if the element is null.
+	 * 
+	 * @param element
+	 *            the som elemet form which the contet should be retrieved
+	 * @return text content of element
+	 */
+	private static String getTextContent(final Element element) {
+		if (element != null) {
+			String content = element.getTextContent();
+			if (content != null) {
+				content = content.trim();
+			}
+			return content;
+		}
+		return null;
+	}
+
+	private static void addWebListener(final WebApp webApp, String clazz) {
+		final WebAppListener listener = new WebAppListener();
+		listener.setListenerClass(clazz);
+		webApp.addListener(listener);
+	}
+
+	private static String extractRootPath(final Bundle bundle) {
+		String rootPath = ManifestUtil.getHeader(bundle, "Webapp-Root");
+		if (rootPath == null) {
+			rootPath = "";
+		}
+		rootPath = stripPrefix(rootPath, "/");
+		rootPath = stripSuffix(rootPath, "/");
+		rootPath = rootPath.trim();
+		return rootPath;
+	}
+
+	private static String stripPrefix(String value, String prefix) {
+		if (value.startsWith(prefix)) {
+			return value.substring(prefix.length());
+		}
+		return value;
+	}
+
+	private static String stripSuffix(String value, String suffix) {
+		if (value.endsWith(suffix)) {
+			return value.substring(0, value.length() - suffix.length());
+		}
+		return value;
+	}
+
+	private static List<String> extractVirtualHostList(final Bundle bundle) {
+		List<String> virtualHostList = new LinkedList<String>();
+		String virtualHostListAsString = ManifestUtil.getHeader(bundle, "Web-VirtualHosts");
+		if ((virtualHostListAsString != null) && (virtualHostListAsString.length() > 0)) {
+			String[] virtualHostArray = virtualHostListAsString.split(",");
+			for (String virtualHost : virtualHostArray) {
+				virtualHostList.add(virtualHost.trim());
+			}
+		}
+		return virtualHostList;
+	}
+
+	private static List<String> extractConnectorList(final Bundle bundle) {
+		List<String> connectorList = new LinkedList<String>();
+		String connectorListAsString = ManifestUtil.getHeader(bundle, "Web-Connectors");
+		if ((connectorListAsString != null) && (connectorListAsString.length() > 0)) {
+			String[] virtualHostArray = connectorListAsString.split(",");
+			for (String virtualHost : virtualHostArray) {
+				connectorList.add(virtualHost.trim());
+			}
+		}
+		return connectorList;
+	}
+
+	public static Boolean canSeeClass(Bundle bundle, Class<?> clazz) {
+		try {
+			return bundle.loadClass(clazz.getName()) == clazz;
+		} catch (ClassNotFoundException e) {
+			return null;
+		}
+	}
+
+	private static boolean isJettyWebXml(URL url) {
+		String path = url.getPath();
+		path = path.substring(path.lastIndexOf('/') + 1);
+		boolean match = path.matches("jetty[0-9]?-web\\.xml");
+		if (match) {
+			return match;
+		}
+		match = path.matches("web-jetty\\.xml");
+		return match;
+	}
+
+	public WebAppType parseWebXml(URL url) {
+		try {
+			XMLReader reader = XMLReaderFactory.createXMLReader();
+
+			// Use filter to override the namespace in the document.
+			// On JDK 7, JAXB fails to parse the document if the namespace does
+			// not match
+			// the one indicated by the generated JAXB model classes.
+			// For some reason, the JAXB version in JDK 8 is more lenient and
+			// does
+			// not require this filter.
+			NamespaceFilter inFilter = new NamespaceFilter("http://xmlns.jcp.org/xml/ns/javaee");
+			inFilter.setParent(reader);
+
+			JAXBContext context = JAXBContext.newInstance(WebAppType.class);
+			Unmarshaller unmarshaller = context.createUnmarshaller();
+			SAXSource source = new SAXSource(inFilter, new InputSource(url.openStream()));
+
+			return unmarshaller.unmarshal(source, WebAppType.class).getValue();
+		} catch (JAXBException | IOException | SAXException exc) {
+			LOG.error("error parsing web.xml", exc);
+		}
+		return null;
+	}
+
+}