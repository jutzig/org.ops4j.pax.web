--- conflicted
+++ resolved
@@ -251,7 +251,6 @@
 	String getEncSuffix();
 
 	/**
-<<<<<<< HEAD
 	 * The default implementation will be removed on next major release - 8.0.0
 	 * No default auth method with be used if implementation is not provided.
 	 *
@@ -270,7 +269,8 @@
 	default String getDefaultRealmName(){
 		return null;
 	}
-=======
+
+    /**
 	 * Returns the name of SSL keystore provider.
 	 * @return the name of SSL keystore provider.
 	 */
@@ -288,5 +288,4 @@
      */
 	String getSslProvider();
 
->>>>>>> ad4db0df
 }