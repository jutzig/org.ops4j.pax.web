/* Copyright 2007 Alin Dreghiciu.
 *
 * Licensed under the Apache License, Version 2.0 (the "License");
 * you may not use this file except in compliance with the License.
 * You may obtain a copy of the License at
 *
 * http://www.apache.org/licenses/LICENSE-2.0
 *
 * Unless required by applicable law or agreed to in writing, software
 * distributed under the License is distributed on an "AS IS" BASIS,
 * WITHOUT WARRANTIES OR CONDITIONS OF ANY KIND, either express or
 * implied.
 *
 * See the License for the specific language governing permissions and
 * limitations under the License.
 */
package org.ops4j.pax.web.service.spi.model;

import java.util.Collection;
import java.util.EventListener;
import java.util.HashMap;
import java.util.LinkedHashMap;
import java.util.Map;
import javax.servlet.Filter;
import javax.servlet.Servlet;
import org.osgi.service.http.HttpContext;
import org.ops4j.lang.NullArgumentException;

<<<<<<< HEAD
public class ServiceModel
{

    private final Map<String, ServletModel> m_aliasMapping;
    private final Map<Servlet, ServletModel> m_servletModels;
    private final Map<Filter, FilterModel> m_filterModels;
    private final Map<EventListener, EventListenerModel> m_eventListenerModels;
    /**
     * Mapping between the error and error page model.
     */
    private final Map<String, ErrorPageModel> m_errorPageModels;
    private final Map<HttpContext, ContextModel> m_contextModels;

    public ServiceModel()
    {
        m_aliasMapping = new HashMap<String, ServletModel>();
        m_servletModels = new HashMap<Servlet, ServletModel>();
        m_filterModels = new LinkedHashMap<Filter, FilterModel>();
        m_eventListenerModels = new HashMap<EventListener, EventListenerModel>();
        m_errorPageModels = new HashMap<String, ErrorPageModel>();
        m_contextModels = new HashMap<HttpContext, ContextModel>();
    }

    public synchronized ServletModel getServletModelWithAlias( final String alias )
    {
        NullArgumentException.validateNotEmpty( alias, "Alias" );
        return m_aliasMapping.get( alias );
    }

    public synchronized void addServletModel( final ServletModel model )
    {
        if( model.getAlias() != null )
        {
            m_aliasMapping.put( model.getAlias(), model );
        }
        m_servletModels.put( model.getServlet(), model );
        addContextModel( model.getContextModel() );
    }

    public synchronized void removeServletModel( final ServletModel model )
    {
        if( model.getAlias() != null )
        {
            m_aliasMapping.remove( model.getAlias() );
        }
        m_servletModels.remove( model.getServlet() );
    }

    public ServletModel removeServlet( final Servlet servlet )
    {
        final ServletModel model;
        synchronized( m_servletModels )
        {
            model = m_servletModels.get( servlet );
            if( model == null )
            {
                throw new IllegalArgumentException(
                    "Servlet [" + servlet + " is not currently registered in any context"
                );
            }
            m_servletModels.remove( servlet );
            return model;
        }
    }

    public void addEventListenerModel( final EventListenerModel model )
    {
        synchronized( m_eventListenerModels )
        {
            if( m_eventListenerModels.containsKey( model.getEventListener() ) )
            {
                throw new IllegalArgumentException( "Listener [" + model.getEventListener() + "] already registered." );
            }
            m_eventListenerModels.put( model.getEventListener(), model );
            addContextModel( model.getContextModel() );
        }
    }

    public EventListenerModel removeEventListener( final EventListener listener )
    {
        final EventListenerModel model;
        synchronized( m_eventListenerModels )
        {
            model = m_eventListenerModels.get( listener );
            if( model == null )
            {
                throw new IllegalArgumentException(
                    "Listener [" + listener + " is not currently registered in any context"
                );
            }
            m_eventListenerModels.remove( listener );
            return model;
        }
    }

    public void addFilterModel( final FilterModel model )
    {
        synchronized( m_filterModels )
        {
            if( m_filterModels.containsKey( model.getFilter() ) )
            {
                throw new IllegalArgumentException( "Filter [" + model.getFilter() + "] is already registered." );
            }
            m_filterModels.put( model.getFilter(), model );
            addContextModel( model.getContextModel() );
        }
    }

    public FilterModel removeFilter( final Filter filter )
    {
        final FilterModel model;
        synchronized( m_filterModels )
        {
            model = m_filterModels.get( filter );
            if( model == null )
            {
                throw new IllegalArgumentException(
                    "Filter [" + filter + " is not currently registered in any context"
                );
            }
            m_filterModels.remove( filter );
            return model;
        }
    }

    public ServletModel[] getServletModels()
    {
        final Collection<ServletModel> models = m_servletModels.values();
        return models.toArray( new ServletModel[models.size()] );
    }

    public EventListenerModel[] getEventListenerModels()
    {
        final Collection<EventListenerModel> models = m_eventListenerModels.values();
        return models.toArray( new EventListenerModel[models.size()] );
    }

    public FilterModel[] getFilterModels()
    {
        final Collection<FilterModel> models = m_filterModels.values();
        return models.toArray( new FilterModel[models.size()] );
    }

    public ErrorPageModel[] getErrorPageModels()
    {
        final Collection<ErrorPageModel> models = m_errorPageModels.values();
        return models.toArray( new ErrorPageModel[models.size()] );
    }

    public void addContextModel( final ContextModel contextModel )
    {
        if( !m_contextModels.containsKey( contextModel.getHttpContext() ) )
        {
            m_contextModels.put( contextModel.getHttpContext(), contextModel );
        }
    }

    public ContextModel[] getContextModels()
    {
        final Collection<ContextModel> contextModels = m_contextModels.values();
        if( contextModels == null || contextModels.size() == 0 )
        {
            return new ContextModel[0];
        }
        return contextModels.toArray( new ContextModel[contextModels.size()] );
    }

    public ContextModel getContextModel( final HttpContext httpContext )
    {
        return m_contextModels.get( httpContext );
    }

    public void addErrorPageModel( final ErrorPageModel model )
    {
        synchronized( m_errorPageModels )
        {
            final String key = model.getError() + "|" + model.getContextModel().getId();
            if( m_errorPageModels.containsKey( key ) )
            {
                throw new IllegalArgumentException( "Error page for [" + model.getError() + "] already registered." );
            }
            m_errorPageModels.put( key, model );
            addContextModel( model.getContextModel() );
        }
    }

    public ErrorPageModel removeErrorPage( final String error, final ContextModel contextModel )
    {
        final ErrorPageModel model;
        synchronized( m_errorPageModels )
        {
            final String key = error + "|" + contextModel.getId();
            model = m_errorPageModels.get( key );
            if( model == null )
            {
                throw new IllegalArgumentException(
                    "Error page for [" + error + "] cannot be found in the provided http context"
                );
            }
            m_errorPageModels.remove( key );
            return model;
        }
    }

    /**
     * Returns true if the sevice can still be configured. This is possible before any web components (servlets /
     * filters / listeners / error pages) are registered.
     * TODO verify what happen once the web elements are registered and then unregistered. Can still be configured?
     *
     * @return true, if service can be configured false otherwise
     */
    public boolean canBeConfigured()
    {
        return m_servletModels.size() == 0
               && m_filterModels.size() == 0
               && m_eventListenerModels.size() == 0
               && m_errorPageModels.size() == 0;
    }
=======
public class ServiceModel {

	private final Map<String, ServletModel> m_aliasMapping;
	private final Map<Servlet, ServletModel> m_servletModels;
	private final Map<Filter, FilterModel> m_filterModels;
	private final Map<EventListener, EventListenerModel> m_eventListenerModels;
	private final Map<String, LoginConfigModel> m_loginConfigModels;
	/**
	 * Mapping between the error and error page model.
	 */
	private final Map<String, ErrorPageModel> m_errorPageModels;
	private final Map<HttpContext, ContextModel> m_contextModels;
	private final Map<String, SecurityConstraintMappingModel> m_securityConstraintMappingModels;

	public ServiceModel() {
		m_aliasMapping = new HashMap<String, ServletModel>();
		m_servletModels = new HashMap<Servlet, ServletModel>();
		m_filterModels = new LinkedHashMap<Filter, FilterModel>();
		m_eventListenerModels = new HashMap<EventListener, EventListenerModel>();
		m_errorPageModels = new HashMap<String, ErrorPageModel>();
		m_contextModels = new HashMap<HttpContext, ContextModel>();
		m_loginConfigModels = new HashMap<String, LoginConfigModel>(); //PAXWEB-210 -- added these her too.
		m_securityConstraintMappingModels = new HashMap<String, SecurityConstraintMappingModel>();
	}

	public synchronized ServletModel getServletModelWithAlias(final String alias) {
		NullArgumentException.validateNotEmpty(alias, "Alias");
		return m_aliasMapping.get(alias);
	}

	public synchronized void addServletModel(final ServletModel model) {
		if (model.getAlias() != null) {
			m_aliasMapping.put(model.getAlias(), model);
		}
		m_servletModels.put(model.getServlet(), model);
		addContextModel(model.getContextModel());
	}

	public synchronized void removeServletModel(final ServletModel model) {
		if (model.getAlias() != null) {
			m_aliasMapping.remove(model.getAlias());
		}
		m_servletModels.remove(model.getServlet());
	}

	public ServletModel removeServlet(final Servlet servlet) {
		final ServletModel model;
		synchronized (m_servletModels) {
			model = m_servletModels.get(servlet);
			if (model == null) {
				throw new IllegalArgumentException("Servlet [" + servlet
						+ " is not currently registered in any context");
			}
			m_servletModels.remove(servlet);
			return model;
		}
	}

	public void addEventListenerModel(final EventListenerModel model) {
		synchronized (m_eventListenerModels) {
			if (m_eventListenerModels.containsKey(model.getEventListener())) {
				throw new IllegalArgumentException("Listener ["
						+ model.getEventListener() + "] already registered.");
			}
			m_eventListenerModels.put(model.getEventListener(), model);
			addContextModel(model.getContextModel());
		}
	}

	public EventListenerModel removeEventListener(final EventListener listener) {
		final EventListenerModel model;
		synchronized (m_eventListenerModels) {
			model = m_eventListenerModels.get(listener);
			if (model == null) {
				throw new IllegalArgumentException("Listener [" + listener
						+ " is not currently registered in any context");
			}
			m_eventListenerModels.remove(listener);
			return model;
		}
	}

	public void addFilterModel(final FilterModel model) {
		synchronized (m_filterModels) {
			if (m_filterModels.containsKey(model.getFilter())) {
				throw new IllegalArgumentException("Filter ["
						+ model.getFilter() + "] is already registered.");
			}
			m_filterModels.put(model.getFilter(), model);
			addContextModel(model.getContextModel());
		}
	}

	public FilterModel removeFilter(final Filter filter) {
		final FilterModel model;
		synchronized (m_filterModels) {
			model = m_filterModels.get(filter);
			if (model == null) {
				throw new IllegalArgumentException("Filter [" + filter
						+ " is not currently registered in any context");
			}
			m_filterModels.remove(filter);
			return model;
		}
	}

	public ServletModel[] getServletModels() {
		final Collection<ServletModel> models = m_servletModels.values();
		return models.toArray(new ServletModel[models.size()]);
	}

	public EventListenerModel[] getEventListenerModels() {
		final Collection<EventListenerModel> models = m_eventListenerModels
				.values();
		return models.toArray(new EventListenerModel[models.size()]);
	}

	public FilterModel[] getFilterModels() {
		final Collection<FilterModel> models = m_filterModels.values();
		return models.toArray(new FilterModel[models.size()]);
	}

	public ErrorPageModel[] getErrorPageModels() {
		final Collection<ErrorPageModel> models = m_errorPageModels.values();
		return models.toArray(new ErrorPageModel[models.size()]);
	}

	public void addContextModel(final ContextModel contextModel) {
		if (!m_contextModels.containsKey(contextModel.getHttpContext())) {
			m_contextModels.put(contextModel.getHttpContext(), contextModel);
		}
	}

	public ContextModel[] getContextModels() {
		final Collection<ContextModel> contextModels = m_contextModels.values();
		if (contextModels == null || contextModels.size() == 0) {
			return new ContextModel[0];
		}
		return contextModels.toArray(new ContextModel[contextModels.size()]);
	}

	public ContextModel getContextModel(final HttpContext httpContext) {
		return m_contextModels.get(httpContext);
	}

	public void addErrorPageModel(final ErrorPageModel model) {
		synchronized (m_errorPageModels) {
			final String key = model.getError() + "|"
					+ model.getContextModel().getId();
			if (m_errorPageModels.containsKey(key)) {
				throw new IllegalArgumentException("Error page for ["
						+ model.getError() + "] already registered.");
			}
			m_errorPageModels.put(key, model);
			addContextModel(model.getContextModel());
		}
	}

	public ErrorPageModel removeErrorPage(final String error,
			final ContextModel contextModel) {
		final ErrorPageModel model;
		synchronized (m_errorPageModels) {
			final String key = error + "|" + contextModel.getId();
			model = m_errorPageModels.get(key);
			if (model == null) {
				throw new IllegalArgumentException("Error page for [" + error
						+ "] cannot be found in the provided http context");
			}
			m_errorPageModels.remove(key);
			return model;
		}
	}

	public void addLoginModel(LoginConfigModel model) {
		synchronized (m_loginConfigModels) {
			if (m_loginConfigModels.containsKey(model.getRealmName())) {
				throw new IllegalArgumentException("Login Config ["
						+ model.getRealmName() + "] is already registered.");
			}
			m_loginConfigModels.put(model.getRealmName(), model);
			addContextModel(model.getContextModel());
		}
	}
	
	public LoginConfigModel[] getLoginModels() {
		Collection<LoginConfigModel> loginModels = m_loginConfigModels.values();
		return loginModels.toArray(new LoginConfigModel[loginModels.size()]);
	}

	public void addSecurityConstraintMappingModel(SecurityConstraintMappingModel model) {
		synchronized (m_securityConstraintMappingModels) {
			if (m_securityConstraintMappingModels.containsKey(model.getConstraintName())) {
				throw new IllegalArgumentException("Security Mapping ["
						+ model.getConstraintName() + "] is already registered.");
			}
			m_securityConstraintMappingModels.put(model.getConstraintName(), model);
			addContextModel(model.getContextModel());
		}
	}
	
	public SecurityConstraintMappingModel[] getSecurityConstraintMappings() {
		Collection<SecurityConstraintMappingModel> collection = m_securityConstraintMappingModels.values();
		return collection.toArray(new SecurityConstraintMappingModel[collection.size()]);
	}

	/**
	 * Returns true if the sevice can still be configured. This is possible
	 * before any web components (servlets / filters / listeners / error pages)
	 * are registered. TODO verify what happen once the web elements are
	 * registered and then unregistered. Can still be configured?
	 * 
	 * @return true, if service can be configured false otherwise
	 */
	public boolean canBeConfigured() {
		return m_servletModels.size() == 0 && m_filterModels.size() == 0
				&& m_eventListenerModels.size() == 0
				&& m_errorPageModels.size() == 0
				&& m_loginConfigModels.size() == 0;
	}

>>>>>>> d4e737eb
}<|MERGE_RESOLUTION|>--- conflicted
+++ resolved
@@ -26,226 +26,6 @@
 import org.osgi.service.http.HttpContext;
 import org.ops4j.lang.NullArgumentException;
 
-<<<<<<< HEAD
-public class ServiceModel
-{
-
-    private final Map<String, ServletModel> m_aliasMapping;
-    private final Map<Servlet, ServletModel> m_servletModels;
-    private final Map<Filter, FilterModel> m_filterModels;
-    private final Map<EventListener, EventListenerModel> m_eventListenerModels;
-    /**
-     * Mapping between the error and error page model.
-     */
-    private final Map<String, ErrorPageModel> m_errorPageModels;
-    private final Map<HttpContext, ContextModel> m_contextModels;
-
-    public ServiceModel()
-    {
-        m_aliasMapping = new HashMap<String, ServletModel>();
-        m_servletModels = new HashMap<Servlet, ServletModel>();
-        m_filterModels = new LinkedHashMap<Filter, FilterModel>();
-        m_eventListenerModels = new HashMap<EventListener, EventListenerModel>();
-        m_errorPageModels = new HashMap<String, ErrorPageModel>();
-        m_contextModels = new HashMap<HttpContext, ContextModel>();
-    }
-
-    public synchronized ServletModel getServletModelWithAlias( final String alias )
-    {
-        NullArgumentException.validateNotEmpty( alias, "Alias" );
-        return m_aliasMapping.get( alias );
-    }
-
-    public synchronized void addServletModel( final ServletModel model )
-    {
-        if( model.getAlias() != null )
-        {
-            m_aliasMapping.put( model.getAlias(), model );
-        }
-        m_servletModels.put( model.getServlet(), model );
-        addContextModel( model.getContextModel() );
-    }
-
-    public synchronized void removeServletModel( final ServletModel model )
-    {
-        if( model.getAlias() != null )
-        {
-            m_aliasMapping.remove( model.getAlias() );
-        }
-        m_servletModels.remove( model.getServlet() );
-    }
-
-    public ServletModel removeServlet( final Servlet servlet )
-    {
-        final ServletModel model;
-        synchronized( m_servletModels )
-        {
-            model = m_servletModels.get( servlet );
-            if( model == null )
-            {
-                throw new IllegalArgumentException(
-                    "Servlet [" + servlet + " is not currently registered in any context"
-                );
-            }
-            m_servletModels.remove( servlet );
-            return model;
-        }
-    }
-
-    public void addEventListenerModel( final EventListenerModel model )
-    {
-        synchronized( m_eventListenerModels )
-        {
-            if( m_eventListenerModels.containsKey( model.getEventListener() ) )
-            {
-                throw new IllegalArgumentException( "Listener [" + model.getEventListener() + "] already registered." );
-            }
-            m_eventListenerModels.put( model.getEventListener(), model );
-            addContextModel( model.getContextModel() );
-        }
-    }
-
-    public EventListenerModel removeEventListener( final EventListener listener )
-    {
-        final EventListenerModel model;
-        synchronized( m_eventListenerModels )
-        {
-            model = m_eventListenerModels.get( listener );
-            if( model == null )
-            {
-                throw new IllegalArgumentException(
-                    "Listener [" + listener + " is not currently registered in any context"
-                );
-            }
-            m_eventListenerModels.remove( listener );
-            return model;
-        }
-    }
-
-    public void addFilterModel( final FilterModel model )
-    {
-        synchronized( m_filterModels )
-        {
-            if( m_filterModels.containsKey( model.getFilter() ) )
-            {
-                throw new IllegalArgumentException( "Filter [" + model.getFilter() + "] is already registered." );
-            }
-            m_filterModels.put( model.getFilter(), model );
-            addContextModel( model.getContextModel() );
-        }
-    }
-
-    public FilterModel removeFilter( final Filter filter )
-    {
-        final FilterModel model;
-        synchronized( m_filterModels )
-        {
-            model = m_filterModels.get( filter );
-            if( model == null )
-            {
-                throw new IllegalArgumentException(
-                    "Filter [" + filter + " is not currently registered in any context"
-                );
-            }
-            m_filterModels.remove( filter );
-            return model;
-        }
-    }
-
-    public ServletModel[] getServletModels()
-    {
-        final Collection<ServletModel> models = m_servletModels.values();
-        return models.toArray( new ServletModel[models.size()] );
-    }
-
-    public EventListenerModel[] getEventListenerModels()
-    {
-        final Collection<EventListenerModel> models = m_eventListenerModels.values();
-        return models.toArray( new EventListenerModel[models.size()] );
-    }
-
-    public FilterModel[] getFilterModels()
-    {
-        final Collection<FilterModel> models = m_filterModels.values();
-        return models.toArray( new FilterModel[models.size()] );
-    }
-
-    public ErrorPageModel[] getErrorPageModels()
-    {
-        final Collection<ErrorPageModel> models = m_errorPageModels.values();
-        return models.toArray( new ErrorPageModel[models.size()] );
-    }
-
-    public void addContextModel( final ContextModel contextModel )
-    {
-        if( !m_contextModels.containsKey( contextModel.getHttpContext() ) )
-        {
-            m_contextModels.put( contextModel.getHttpContext(), contextModel );
-        }
-    }
-
-    public ContextModel[] getContextModels()
-    {
-        final Collection<ContextModel> contextModels = m_contextModels.values();
-        if( contextModels == null || contextModels.size() == 0 )
-        {
-            return new ContextModel[0];
-        }
-        return contextModels.toArray( new ContextModel[contextModels.size()] );
-    }
-
-    public ContextModel getContextModel( final HttpContext httpContext )
-    {
-        return m_contextModels.get( httpContext );
-    }
-
-    public void addErrorPageModel( final ErrorPageModel model )
-    {
-        synchronized( m_errorPageModels )
-        {
-            final String key = model.getError() + "|" + model.getContextModel().getId();
-            if( m_errorPageModels.containsKey( key ) )
-            {
-                throw new IllegalArgumentException( "Error page for [" + model.getError() + "] already registered." );
-            }
-            m_errorPageModels.put( key, model );
-            addContextModel( model.getContextModel() );
-        }
-    }
-
-    public ErrorPageModel removeErrorPage( final String error, final ContextModel contextModel )
-    {
-        final ErrorPageModel model;
-        synchronized( m_errorPageModels )
-        {
-            final String key = error + "|" + contextModel.getId();
-            model = m_errorPageModels.get( key );
-            if( model == null )
-            {
-                throw new IllegalArgumentException(
-                    "Error page for [" + error + "] cannot be found in the provided http context"
-                );
-            }
-            m_errorPageModels.remove( key );
-            return model;
-        }
-    }
-
-    /**
-     * Returns true if the sevice can still be configured. This is possible before any web components (servlets /
-     * filters / listeners / error pages) are registered.
-     * TODO verify what happen once the web elements are registered and then unregistered. Can still be configured?
-     *
-     * @return true, if service can be configured false otherwise
-     */
-    public boolean canBeConfigured()
-    {
-        return m_servletModels.size() == 0
-               && m_filterModels.size() == 0
-               && m_eventListenerModels.size() == 0
-               && m_errorPageModels.size() == 0;
-    }
-=======
 public class ServiceModel {
 
 	private final Map<String, ServletModel> m_aliasMapping;
@@ -466,5 +246,4 @@
 				&& m_loginConfigModels.size() == 0;
 	}
 
->>>>>>> d4e737eb
 }