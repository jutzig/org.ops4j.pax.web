--- conflicted
+++ resolved
@@ -240,15 +240,8 @@
         setProperty( toPropagate, PROPERTY_SSL_CLIENT_AUTH_WANTED, config.isClientAuthWanted() );
         setProperty( toPropagate, PROPERTY_SSL_KEYSTORE, config.getSslKeystore() );
         setProperty( toPropagate, PROPERTY_SSL_KEYSTORE_TYPE, config.getSslKeystoreType() );
-<<<<<<< HEAD
         setProperty( toPropagate, PROPERTY_SSL_PASSWORD, config.getSslPassword() );
         setProperty( toPropagate, PROPERTY_SSL_KEYPASSWORD, config.getSslKeyPassword() );
-=======
-        //store( toPropagate, PROPERTY_SSL_PASSWORD, config.getSslPassword());
-        setProperty( toPropagate, PROPERTY_SSL_PASSWORD, null );
-        //store( toPropagate, PROPERTY_SSL_KEYPASSWORD, config.getSslKeyPassword());
-        setProperty( toPropagate, PROPERTY_SSL_KEYPASSWORD, null );
->>>>>>> d4e737eb
         setProperty( toPropagate, PROPERTY_TEMP_DIR, config.getTemporaryDirectory() );
         setProperty( toPropagate, PROPERTY_SESSION_TIMEOUT, config.getSessionTimeout() );
         setProperty( toPropagate, PROPERTY_SESSION_URL, config.getSessionUrl() );
@@ -259,12 +252,9 @@
         // then replace ports
         setProperty( toPropagate, PROPERTY_HTTP_PORT, httpPort );
         setProperty( toPropagate, PROPERTY_HTTP_SECURE_PORT, httpSecurePort );
-<<<<<<< HEAD
-=======
-        
+
         // then add/replace configuration properties for external jetty.xml file
         setProperty( toPropagate, PROPERTY_SERVER_CONFIGURATION_FILE, config.getConfigurationDir());
->>>>>>> d4e737eb
 
         m_httpServiceFactoryProps = toPropagate;
     }
