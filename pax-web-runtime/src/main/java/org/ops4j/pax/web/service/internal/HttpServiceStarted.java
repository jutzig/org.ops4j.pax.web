--- conflicted
+++ resolved
@@ -19,25 +19,14 @@
 
 import java.util.Dictionary;
 import java.util.EventListener;
-<<<<<<< HEAD
+import java.util.List;
+
 import javax.servlet.Filter;
 import javax.servlet.Servlet;
 import javax.servlet.ServletException;
+
 import org.apache.commons.logging.Log;
 import org.apache.commons.logging.LogFactory;
-import org.osgi.framework.Bundle;
-import org.osgi.service.http.HttpContext;
-import org.osgi.service.http.NamespaceException;
-=======
-import java.util.List;
-
-import javax.servlet.Filter;
-import javax.servlet.Servlet;
-import javax.servlet.ServletException;
-
-import org.apache.commons.logging.Log;
-import org.apache.commons.logging.LogFactory;
->>>>>>> d4e737eb
 import org.ops4j.lang.NullArgumentException;
 import org.ops4j.pax.swissbox.core.BundleClassLoader;
 import org.ops4j.pax.web.jsp.JspServletWrapper;
@@ -51,622 +40,6 @@
 import org.ops4j.pax.web.service.spi.model.ErrorPageModel;
 import org.ops4j.pax.web.service.spi.model.EventListenerModel;
 import org.ops4j.pax.web.service.spi.model.FilterModel;
-<<<<<<< HEAD
-import org.ops4j.pax.web.service.spi.model.ResourceModel;
-import org.ops4j.pax.web.service.spi.model.ServerModel;
-import org.ops4j.pax.web.service.spi.model.ServiceModel;
-import org.ops4j.pax.web.service.spi.model.ServletModel;
-
-class HttpServiceStarted
-    implements StoppableHttpService
-{
-
-    private static final Log LOG = LogFactory.getLog( HttpServiceStarted.class );
-
-    private final Bundle m_bundle;
-    private final ClassLoader m_bundleClassLoader;
-    private final ServerController m_serverController;
-
-    private final ServerModel m_serverModel;
-    private final ServiceModel m_serviceModel;
-    private final ServerListener m_serverListener;
-    private static SharedWebContainerContext sharedWebContainerContext;
-
-    static {
-        sharedWebContainerContext = new DefaultSharedWebContainerContext();
-    }
-
-    HttpServiceStarted( final Bundle bundle,
-                        final ServerController serverController,
-                        final ServerModel serverModel )
-    {
-        LOG.debug( "Creating http service for: " + bundle );
-
-        NullArgumentException.validateNotNull( bundle, "Bundle" );
-        NullArgumentException.validateNotNull( serverController, "Server controller" );
-        NullArgumentException.validateNotNull( serverModel, "Service model" );
-
-        m_bundle = bundle;
-        m_bundleClassLoader = new BundleClassLoader( bundle );
-        m_serverController = serverController;
-        m_serverModel = serverModel;
-        m_serviceModel = new ServiceModel();
-        m_serverListener = new ServerListener()
-        {
-            public void stateChanged( final ServerEvent event )
-            {
-                LOG.debug( "Handling event: [" + event + "]" );
-  
-                if( event == ServerEvent.STARTED )
-                {
-                    for( ServletModel model : m_serviceModel.getServletModels() )
-                    {
-                        m_serverController.addServlet( model );
-                    }
-                    for( EventListenerModel model : m_serviceModel.getEventListenerModels() )
-                    {
-                        m_serverController.addEventListener( model );
-                    }
-                    for( FilterModel filterModel : m_serviceModel.getFilterModels() )
-                    {
-                        m_serverController.addFilter( filterModel );
-                    }
-                    for( ErrorPageModel model : m_serviceModel.getErrorPageModels() )
-                    {
-                        m_serverController.addErrorPage( model );
-                    }
-                }
-            }
-        };
-        m_serverController.addListener(m_serverListener);
-    }
-
-    public synchronized void stop()
-    {
-        for( ServletModel model : m_serviceModel.getServletModels() )
-        {
-            m_serverModel.removeServletModel( model );
-        }
-        for( FilterModel model : m_serviceModel.getFilterModels() )
-        {
-            m_serverModel.removeFilterModel( model );
-        }
-        for( ContextModel contextModel : m_serviceModel.getContextModels() )
-        {
-            m_serverController.removeContext( contextModel.getHttpContext() );
-        }
-        m_serverController.removeListener(m_serverListener);
-        m_serverModel.deassociateHttpContexts( m_bundle );
-    }
-
-    public void registerServlet( final String alias,
-                                 final Servlet servlet,
-                                 final Dictionary initParams,
-                                 final HttpContext httpContext )
-        throws ServletException, NamespaceException
-    {
-        final ContextModel contextModel = getOrCreateContext( httpContext );
-        LOG.debug( "Using context [" + contextModel + "]" );
-        final ServletModel model =
-            new ServletModel(
-                contextModel,
-                servlet,
-                alias,
-                initParams
-            );
-        boolean serverSuccess = false;
-        boolean serviceSuccess = false;
-        boolean controllerSuccess = false;
-        try
-        {
-            m_serverModel.addServletModel( model );
-            serverSuccess = true;
-            m_serviceModel.addServletModel( model );
-            serviceSuccess = true;
-            m_serverController.addServlet( model );
-            controllerSuccess = true;
-        }
-        finally
-        {
-            // as this compensatory actions to work the remove methods should not throw exceptions.
-            if( !controllerSuccess )
-            {
-                if( serviceSuccess )
-                {
-                    m_serviceModel.removeServletModel( model );
-                }
-                if( serverSuccess )
-                {
-                    m_serverModel.removeServletModel( model );
-                }
-            }
-        }
-    }
-
-    public void registerResources( final String alias,
-                                   final String name,
-                                   final HttpContext httpContext )
-        throws NamespaceException
-    {
-        final ContextModel contextModel = getOrCreateContext( httpContext );
-        LOG.debug( "Using context [" + contextModel + "]" );
-        final Servlet servlet = m_serverController.createResourceServlet(
-            contextModel,
-            alias,
-            name
-        );
-        final ResourceModel model =
-            new ResourceModel(
-                contextModel,
-                servlet,
-                alias,
-                name
-            );
-        boolean serverSuccess = false;
-        boolean serviceSuccess = false;
-        boolean controllerSuccess = false;
-        try
-        {
-            try
-            {
-                m_serverModel.addServletModel( model );
-                serverSuccess = true;
-            }
-            catch( ServletException e )
-            {
-                // this should never happen as the servlet is created each time so it cannot already be registered
-            }
-            m_serviceModel.addServletModel( model );
-            serviceSuccess = true;
-            m_serverController.addServlet( model );
-            controllerSuccess = true;
-        }
-        finally
-        {
-            // as this compensatory actions to work the remove methods should not throw exceptions.
-            if( !controllerSuccess )
-            {
-                if( serviceSuccess )
-                {
-                    m_serviceModel.removeServletModel( model );
-                }
-                if( serverSuccess )
-                {
-                    m_serverModel.removeServletModel( model );
-                }
-            }
-        }
-    }
-
-    public void unregister( final String alias )
-    {
-        final ServletModel model = m_serviceModel.getServletModelWithAlias( alias );
-        if( model == null )
-        {
-            throw new IllegalArgumentException( "Alias [" + alias + "] was never registered" );
-        }
-        m_serverModel.removeServletModel( model );
-        m_serviceModel.removeServletModel( model );
-        m_serverController.removeServlet( model );
-    }
-
-    public HttpContext createDefaultHttpContext()
-    {
-        return new DefaultHttpContext( m_bundle );
-    }
-
-    /**
-     * @see WebContainer#registerServlet(Servlet, String[], Dictionary, HttpContext)
-     */
-    public void registerServlet( final Servlet servlet,
-                                 final String[] urlPatterns,
-                                 final Dictionary initParams,
-                                 final HttpContext httpContext )
-        throws ServletException
-    {
-        registerServlet( servlet, null, urlPatterns, initParams, httpContext );
-    }
-
-    /**
-     * @see WebContainer#registerServlet(javax.servlet.Servlet, String, String[],java.util.Dictionary,org.osgi.service.http.HttpContext)
-     */
-    public void registerServlet( final Servlet servlet,
-                                 final String servletName,
-                                 final String[] urlPatterns,
-                                 final Dictionary initParams,
-                                 final HttpContext httpContext )
-        throws ServletException
-    {
-        final ContextModel contextModel = getOrCreateContext( httpContext );
-        LOG.debug( "Using context [" + contextModel + "]" );
-        final ServletModel model =
-            new ServletModel(
-                contextModel,
-                servlet,
-                servletName,
-                urlPatterns,
-                null, // no alias
-                initParams
-            );
-        boolean serverSuccess = false;
-        boolean serviceSuccess = false;
-        boolean controllerSuccess = false;
-        try
-        {
-            try
-            {
-                m_serverModel.addServletModel( model );
-                serverSuccess = true;
-            }
-            catch( NamespaceException ignore )
-            {
-                // as there is no alias there is no name space exception in this case.
-            }
-            m_serviceModel.addServletModel( model );
-            serviceSuccess = true;
-            m_serverController.addServlet( model );
-            controllerSuccess = true;
-        }
-        finally
-        {
-            // as this compensatory actions to work the remove methods should not throw exceptions.
-            if( !controllerSuccess )
-            {
-                if( serviceSuccess )
-                {
-                    m_serviceModel.removeServletModel( model );
-                }
-                if( serverSuccess )
-                {
-                    m_serverModel.removeServletModel( model );
-                }
-            }
-        }
-    }
-
-    /**
-     * @see WebContainer#unregisterServlet(Servlet)
-     */
-    public void unregisterServlet( final Servlet servlet )
-    {
-        final ServletModel model = m_serviceModel.removeServlet( servlet );
-        if( model != null )
-        {
-            m_serverModel.removeServletModel( model );
-            m_serverController.removeServlet( model );
-        }
-    }
-
-    public void registerEventListener( final EventListener listener,
-                                       final HttpContext httpContext )
-    {
-        final ContextModel contextModel = getOrCreateContext( httpContext );
-        LOG.debug( "Using context [" + contextModel + "]" );
-        final EventListenerModel model =
-            new EventListenerModel(
-                contextModel,
-                listener
-            );
-        boolean serviceSuccess = false;
-        boolean controllerSuccess = false;
-        try
-        {
-            m_serviceModel.addEventListenerModel( model );
-            serviceSuccess = true;
-            m_serverController.addEventListener( model );
-            controllerSuccess = true;
-        }
-        finally
-        {
-            // as this compensatory actions to work the remove methods should not throw exceptions.
-            if( !controllerSuccess )
-            {
-                if( serviceSuccess )
-                {
-                    m_serviceModel.removeEventListener( listener );
-                }
-            }
-        }
-    }
-
-    public void unregisterEventListener( final EventListener listener )
-    {
-        final EventListenerModel model = m_serviceModel.removeEventListener( listener );
-        if( model != null )
-        {
-            m_serverController.removeEventListener( model );
-        }
-    }
-
-    public void registerFilter( final Filter filter,
-                                final String[] urlPatterns,
-                                final String[] servletNames,
-                                final Dictionary initParams,
-                                final HttpContext httpContext )
-    {
-        final ContextModel contextModel = getOrCreateContext( httpContext );
-        LOG.debug( "Using context [" + contextModel + "]" );
-        final FilterModel model =
-            new FilterModel(
-                contextModel,
-                filter,
-                urlPatterns,
-                servletNames,
-                initParams
-            );
-        boolean serverSuccess = false;
-        boolean serviceSuccess = false;
-        boolean controllerSuccess = false;
-        try
-        {
-            m_serverModel.addFilterModel( model );
-            serverSuccess = true;
-            m_serviceModel.addFilterModel( model );
-            serviceSuccess = true;
-            m_serverController.addFilter( model );
-            controllerSuccess = true;
-        }
-        finally
-        {
-            // as this compensatory actions to work the remove methods should not throw exceptions.
-            if( !controllerSuccess )
-            {
-                if( serviceSuccess )
-                {
-                    m_serviceModel.removeFilter( filter );
-                }
-                if( serverSuccess )
-                {
-                    m_serverModel.removeFilterModel( model );
-                }
-            }
-        }
-    }
-
-    public void unregisterFilter( final Filter filter )
-    {
-        final FilterModel model = m_serviceModel.removeFilter( filter );
-        if( model != null )
-        {
-            m_serverModel.removeFilterModel( model );
-            m_serverController.removeFilter( model );
-        }
-    }
-
-    /**
-     * @see WebContainer#setContextParam(Dictionary, HttpContext)
-     */
-    public void setContextParam( final Dictionary params,
-                                 final HttpContext httpContext )
-    {
-        NullArgumentException.validateNotNull( httpContext, "Http context" );
-        if( !m_serviceModel.canBeConfigured() )
-        {
-            throw new IllegalStateException(
-                "Http context already used. Context params can be set only before first usage"
-            );
-        }
-        final ContextModel contextModel = getOrCreateContext( httpContext );
-        contextModel.setContextParams( params );
-        m_serviceModel.addContextModel( contextModel );
-    }
-
-    /**
-     * {@inheritDoc}
-     */
-    public void setSessionTimeout( final Integer minutes,
-                                   final HttpContext httpContext )
-    {
-        NullArgumentException.validateNotNull( httpContext, "Http context" );
-        if( !m_serviceModel.canBeConfigured() )
-        {
-            throw new IllegalStateException(
-                "Http context already used. Session timeout can be set only before first usage"
-            );
-        }
-        final ContextModel contextModel = getOrCreateContext( httpContext );
-        contextModel.setSessionTimeout( minutes );
-        m_serviceModel.addContextModel( contextModel );
-    }
-
-    /**
-     * @see WebContainer#registerJsps(String[], HttpContext)
-     */
-    public void registerJsps( final String[] urlPatterns,
-                              final HttpContext httpContext )
-    {
-        if( !JspSupportUtils.jspSupportAvailable() )
-        {
-            throw new UnsupportedOperationException(
-                "Jsp support is not enabled. Is org.ops4j.pax.web.jsp bundle installed?"
-            );
-        }
-        ContextModel contextModel = m_serviceModel.getContextModel( httpContext );
-        if( contextModel != null && contextModel.getJspServlet() != null )
-        {
-            LOG.debug( "JSP support already enabled" );
-            return;
-        }
-        final Servlet jspServlet = new JspServletWrapper( m_bundle );
-        try
-        {
-            registerServlet(
-                jspServlet,
-                urlPatterns == null ? new String[]{ "*.jsp" } : urlPatterns,
-                null, // no initParams
-                httpContext
-            );
-            if( contextModel == null )
-            {
-                contextModel = m_serviceModel.getContextModel( httpContext );
-            }
-            contextModel.setJspServlet( jspServlet );
-        }
-        catch( ServletException ignore )
-        {
-            // this should never happen
-            LOG.error( "Internal error. Please report.", ignore );
-        }
-    }
-
-    /**
-     * @see WebContainer#unregisterJsps(HttpContext)
-     */
-    public void unregisterJsps( final HttpContext httpContext )
-    {
-        if( !JspSupportUtils.jspSupportAvailable() )
-        {
-            throw new UnsupportedOperationException(
-                "Jsp support is not enabled. Is org.ops4j.pax.web.jsp bundle installed?"
-            );
-        }
-        NullArgumentException.validateNotNull( httpContext, "Http context" );
-        final ContextModel contextModel = m_serviceModel.getContextModel( httpContext );
-        if( contextModel == null || contextModel.getJspServlet() == null )
-        {
-            throw new IllegalArgumentException( "Jsp suppport is not enabled for http context [" + httpContext + "]" );
-        }
-        try
-        {
-            unregisterServlet( contextModel.getJspServlet() );
-        }
-        finally
-        {
-            contextModel.setJspServlet( null );
-        }
-    }
-
-    /**
-     * @see WebContainer#registerErrorPage(String, String, HttpContext)
-     */
-    public void registerErrorPage( final String error,
-                                   final String location,
-                                   final HttpContext httpContext )
-    {
-        final ContextModel contextModel = getOrCreateContext( httpContext );
-        LOG.debug( "Using context [" + contextModel + "]" );
-        final ErrorPageModel model =
-            new ErrorPageModel(
-                contextModel,
-                error,
-                location
-            );
-        boolean serviceSuccess = false;
-        boolean controllerSuccess = false;
-        try
-        {
-            m_serviceModel.addErrorPageModel( model );
-            serviceSuccess = true;
-            m_serverController.addErrorPage( model );
-            controllerSuccess = true;
-        }
-        finally
-        {
-            // as this compensatory actions to work the remove methods should not throw exceptions.
-            if( !controllerSuccess )
-            {
-                if( serviceSuccess )
-                {
-                    m_serviceModel.removeErrorPage( error, contextModel );
-                }
-            }
-        }
-    }
-
-    /**
-     * @see WebContainer#unregisterErrorPage(String, HttpContext)
-     */
-    public void unregisterErrorPage( final String error,
-                                     final HttpContext httpContext )
-    {
-        NullArgumentException.validateNotNull( httpContext, "Http context" );
-        final ErrorPageModel model =
-            m_serviceModel.removeErrorPage( error, m_serviceModel.getContextModel( httpContext ) );
-        if( model != null )
-        {
-            m_serverController.removeErrorPage( model );
-        }
-    }
-
-    /**
-     * @see WebContainer#registerWelcomeFiles(String[], boolean, HttpContext)
-     */
-    public void registerWelcomeFiles( final String[] welcomeFiles,
-                                      final boolean redirect,
-                                      final HttpContext httpContext )
-    {
-        ContextModel contextModel = m_serviceModel.getContextModel( httpContext );
-        if( contextModel != null && contextModel.getWelcomeFilesFilter() != null )
-        {
-            throw new IllegalStateException( "Welcome files already registered for this context" );
-        }
-        final Filter welcomeFilesFilter = new WelcomeFilesFilter( welcomeFiles, redirect );
-        try
-        {
-            registerFilter(
-                welcomeFilesFilter,
-                new String[]{ "/*" },
-                null, //no servlet mappings
-                null, // no initParams
-                httpContext
-            );
-            if( contextModel == null )
-            {
-                contextModel = m_serviceModel.getContextModel( httpContext );
-            }
-            contextModel.setWelcomeFilesFilter( welcomeFilesFilter );
-        }
-        catch( Exception ignore )
-        {
-            // this should never happen
-            LOG.error( "Internal error. Please report.", ignore );
-        }
-    }
-
-    /**
-     * @see WebContainer#unregisterWelcomeFiles(HttpContext)
-     */
-    public void unregisterWelcomeFiles( final HttpContext httpContext )
-    {
-        NullArgumentException.validateNotNull( httpContext, "Http context" );
-        final ContextModel contextModel = m_serviceModel.getContextModel( httpContext );
-        if( contextModel == null || contextModel.getWelcomeFilesFilter() == null )
-        {
-            throw new IllegalArgumentException(
-                "Welcome files are not registered for http context [" + httpContext + "]"
-            );
-        }
-        try
-        {
-            unregisterFilter( contextModel.getWelcomeFilesFilter() );
-        }
-        finally
-        {
-            contextModel.setWelcomeFilesFilter( null );
-        }
-    }
-
-    private ContextModel getOrCreateContext( final HttpContext httpContext )
-    {
-        HttpContext context = httpContext;
-        if( context == null )
-        {
-            context = createDefaultHttpContext();
-        }
-        m_serverModel.associateHttpContext( context, m_bundle, httpContext instanceof SharedWebContainerContext );
-        ContextModel contextModel = m_serviceModel.getContextModel( context );
-        if( contextModel == null )
-        {
-            contextModel = new ContextModel( context, m_bundle, m_bundleClassLoader );
-        }
-        return contextModel;
-    }
-
-    public SharedWebContainerContext getDefaultSharedHttpContext()
-    {
-        return sharedWebContainerContext;
-    }
-=======
 import org.ops4j.pax.web.service.spi.model.LoginConfigModel;
 import org.ops4j.pax.web.service.spi.model.ResourceModel;
 import org.ops4j.pax.web.service.spi.model.SecurityConstraintMappingModel;
@@ -689,6 +62,10 @@
 	private final ServiceModel m_serviceModel;
 	private final ServerListener m_serverListener;
 	private static SharedWebContainerContext sharedWebContainerContext;
+
+    static {
+        sharedWebContainerContext = new DefaultSharedWebContainerContext();
+    }
 
 	HttpServiceStarted(final Bundle bundle,
 			final ServerController serverController,
@@ -1196,11 +573,7 @@
 	}
 
 	public SharedWebContainerContext getDefaultSharedHttpContext() {
-		if (sharedWebContainerContext == null) {
-			sharedWebContainerContext = new DefaultSharedWebContainerContext();
-		}
 		return sharedWebContainerContext;
 	}
->>>>>>> d4e737eb
 
 }