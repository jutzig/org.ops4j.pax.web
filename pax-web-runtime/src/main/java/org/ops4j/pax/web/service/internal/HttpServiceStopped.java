/* Copyright 2007 Alin Dreghiciu.
 *
 * Licensed under the Apache License, Version 2.0 (the "License");
 * you may not use this file except in compliance with the License.
 * You may obtain a copy of the License at
 *
 * http://www.apache.org/licenses/LICENSE-2.0
 *
 * Unless required by applicable law or agreed to in writing, software
 * distributed under the License is distributed on an "AS IS" BASIS,
 * WITHOUT WARRANTIES OR CONDITIONS OF ANY KIND, either express or
 * implied.
 *
 * See the License for the specific language governing permissions and
 * limitations under the License.
 */
package org.ops4j.pax.web.service.internal;

import java.util.Dictionary;
import java.util.EventListener;
<<<<<<< HEAD
import javax.servlet.Filter;
import javax.servlet.Servlet;
import javax.servlet.ServletException;
import org.apache.commons.logging.Log;
import org.apache.commons.logging.LogFactory;
import org.osgi.service.http.HttpContext;
import org.osgi.service.http.NamespaceException;
import org.ops4j.pax.web.service.SharedWebContainerContext;
import org.ops4j.pax.web.service.WebContainer;

class HttpServiceStopped
    implements StoppableHttpService
{

    private static final Log LOG = LogFactory.getLog( HttpServiceStopped.class );

    HttpServiceStopped()
    {
        LOG.debug( "Changing HttpService state to " + this );
    }

    public void registerServlet( final String alias,
                                 final Servlet servlet,
                                 final Dictionary initParams,
                                 final HttpContext httpContext )
        throws ServletException, NamespaceException
    {
        LOG.warn( "Http service has already been stopped" );
    }

    public void registerResources( final String alias,
                                   final String name,
                                   final HttpContext httpContext )
        throws NamespaceException
    {
        LOG.warn( "Http service has already been stopped" );
    }

    public void unregister( final String alias )
    {
        LOG.warn( "Http service has already been stopped" );
    }

    public HttpContext createDefaultHttpContext()
    {
        LOG.warn( "Http service has already been stopped" );
        return null;
    }

    public void stop()
    {
        LOG.warn( "Http service has already been stopped" );
    }

    /**
     * Does nothing.
     *
     * @see WebContainer#registerServlet(Servlet, String[], Dictionary, HttpContext)
     */
    public void registerServlet( final Servlet servlet,
                                 final String[] urlPatterns,
                                 final Dictionary initParams,
                                 final HttpContext httpContext )
        throws ServletException
    {
        LOG.warn( "Http service has already been stopped" );
    }

    /**
     * Does nothing.
     *
     * @see WebContainer#registerServlet(javax.servlet.Servlet, String, String[],java.util.Dictionary,org.osgi.service.http.HttpContext)
     */
    public void registerServlet( final Servlet servlet,
                                 final String servletName,
                                 final String[] urlPatterns,
                                 final Dictionary initParams,
                                 final HttpContext httpContext )
        throws ServletException
    {
        LOG.warn( "Http service has already been stopped" );
    }

    /**
     * Does nothing.
     *
     * @see WebContainer#unregisterServlet(Servlet)
     */
    public void unregisterServlet( final Servlet servlet )
    {
        LOG.warn( "Http service has already been stopped" );
    }

    /**
     * Does nothing.
     *
     * @see WebContainer#registerEventListener(java.util.EventListener, HttpContext)
     */
    public void registerEventListener( final EventListener listener,
                                       final HttpContext httpContext )
    {
        LOG.warn( "Http service has already been stopped" );
    }

    /**
     * Does nothing.
     *
     * @see WebContainer#unregisterEventListener(java.util.EventListener)
     */
    public void unregisterEventListener( final EventListener listener )
    {
        LOG.warn( "Http service has already been stopped" );
    }

    /**
     * @see WebContainer#registerFilter(Filter, String[], String[], Dictionary, HttpContext)
     */
    public void registerFilter( final Filter filter,
                                final String[] urlPatterns,
                                final String[] servletNames,
                                final Dictionary initParams,
                                final HttpContext httpContext )
    {
        LOG.warn( "Http service has already been stopped" );
    }

    /**
     * @see WebContainer#unregisterFilter(Filter)
     */
    public void unregisterFilter( final Filter filter )
    {
        LOG.warn( "Http service has already been stopped" );
    }

    /**
     * @see WebContainer#setContextParam(Dictionary, HttpContext)
     */
    public void setContextParam( final Dictionary params,
                                 final HttpContext httpContext )
    {
        LOG.warn( "Http service has already been stopped" );
    }

    /**
     * {@inheritDoc}
     */
    public void setSessionTimeout( final Integer minutes,
                                   final HttpContext httpContext )
    {
        LOG.warn( "Http service has already been stopped" );
    }

    /**
     * @see WebContainer#registerJsps(String[], HttpContext)
     */
    public void registerJsps( final String[] urlPatterns,
                              final HttpContext httpContext )
    {
        LOG.warn( "Http service has already been stopped" );
    }

    /**
     * @see WebContainer#unregisterJsps(HttpContext)
     */
    public void unregisterJsps( final HttpContext httpContext )
    {
        LOG.warn( "Http service has already been stopped" );
    }

    /**
     * @see WebContainer#registerErrorPage(String, String, HttpContext)
     */
    public void registerErrorPage( final String error,
                                   final String location,
                                   final HttpContext httpContext )
    {
        LOG.warn( "Http service has already been stopped" );
    }

    /**
     * @see WebContainer#unregisterErrorPage(String, HttpContext)
     */
    public void unregisterErrorPage( final String error,
                                     final HttpContext httpContext )
    {
        LOG.warn( "Http service has already been stopped" );
    }

    /**
     * @see WebContainer#registerWelcomeFiles(String[], boolean, HttpContext)
     */
    public void registerWelcomeFiles( final String[] welcomeFiles,
                                      final boolean rediect,
                                      final HttpContext httpContext )
    {
        LOG.warn( "Http service has already been stopped" );
    }

    /**
     * @see WebContainer#unregisterWelcomeFiles(HttpContext)
     */
    public void unregisterWelcomeFiles( final HttpContext httpContext )
    {
        LOG.warn( "Http service has already been stopped" );
    }

	public SharedWebContainerContext getDefaultSharedHttpContext() {
		LOG.warn( "Http service has already been stopped" );
		return null;
	}
    
    

=======
import java.util.List;

import javax.servlet.Filter;
import javax.servlet.Servlet;
import javax.servlet.ServletException;

import org.apache.commons.logging.Log;
import org.apache.commons.logging.LogFactory;
import org.ops4j.pax.web.service.SharedWebContainerContext;
import org.ops4j.pax.web.service.WebContainer;
import org.osgi.service.http.HttpContext;
import org.osgi.service.http.NamespaceException;

class HttpServiceStopped implements StoppableHttpService {

	private static final Log LOG = LogFactory.getLog(HttpServiceStopped.class);

	HttpServiceStopped() {
		LOG.debug("Changing HttpService state to " + this);
	}

	public void registerServlet(final String alias, final Servlet servlet,
			final Dictionary initParams, final HttpContext httpContext)
			throws ServletException, NamespaceException {
		LOG.warn("Http service has already been stopped");
	}

	public void registerResources(final String alias, final String name,
			final HttpContext httpContext) throws NamespaceException {
		LOG.warn("Http service has already been stopped");
	}

	public void unregister(final String alias) {
		LOG.warn("Http service has already been stopped");
	}

	public HttpContext createDefaultHttpContext() {
		LOG.warn("Http service has already been stopped");
		return null;
	}

	public void stop() {
		LOG.warn("Http service has already been stopped");
	}

	/**
	 * Does nothing.
	 * 
	 * @see WebContainer#registerServlet(Servlet, String[], Dictionary,
	 *      HttpContext)
	 */
	public void registerServlet(final Servlet servlet,
			final String[] urlPatterns, final Dictionary initParams,
			final HttpContext httpContext) throws ServletException {
		LOG.warn("Http service has already been stopped");
	}

	/**
	 * Does nothing.
	 * 
	 * @see WebContainer#registerServlet(javax.servlet.Servlet, String,
	 *      String[],java.util.Dictionary,org.osgi.service.http.HttpContext)
	 */
	public void registerServlet(final Servlet servlet,
			final String servletName, final String[] urlPatterns,
			final Dictionary initParams, final HttpContext httpContext)
			throws ServletException {
		LOG.warn("Http service has already been stopped");
	}

	/**
	 * Does nothing.
	 * 
	 * @see WebContainer#unregisterServlet(Servlet)
	 */
	public void unregisterServlet(final Servlet servlet) {
		LOG.warn("Http service has already been stopped");
	}

	/**
	 * Does nothing.
	 * 
	 * @see WebContainer#registerEventListener(java.util.EventListener,
	 *      HttpContext)
	 */
	public void registerEventListener(final EventListener listener,
			final HttpContext httpContext) {
		LOG.warn("Http service has already been stopped");
	}

	/**
	 * Does nothing.
	 * 
	 * @see WebContainer#unregisterEventListener(java.util.EventListener)
	 */
	public void unregisterEventListener(final EventListener listener) {
		LOG.warn("Http service has already been stopped");
	}

	/**
	 * @see WebContainer#registerFilter(Filter, String[], String[], Dictionary,
	 *      HttpContext)
	 */
	public void registerFilter(final Filter filter, final String[] urlPatterns,
			final String[] servletNames, final Dictionary initParams,
			final HttpContext httpContext) {
		LOG.warn("Http service has already been stopped");
	}

	/**
	 * @see WebContainer#unregisterFilter(Filter)
	 */
	public void unregisterFilter(final Filter filter) {
		LOG.warn("Http service has already been stopped");
	}

	/**
	 * @see WebContainer#setContextParam(Dictionary, HttpContext)
	 */
	public void setContextParam(final Dictionary params,
			final HttpContext httpContext) {
		LOG.warn("Http service has already been stopped");
	}

	/**
	 * {@inheritDoc}
	 */
	public void setSessionTimeout(final Integer minutes,
			final HttpContext httpContext) {
		LOG.warn("Http service has already been stopped");
	}

	/**
	 * @see WebContainer#registerJsps(String[], HttpContext)
	 */
	public void registerJsps(final String[] urlPatterns,
			final HttpContext httpContext) {
		LOG.warn("Http service has already been stopped");
	}

	/**
	 * @see WebContainer#unregisterJsps(HttpContext)
	 */
	public void unregisterJsps(final HttpContext httpContext) {
		LOG.warn("Http service has already been stopped");
	}

	/**
	 * @see WebContainer#registerErrorPage(String, String, HttpContext)
	 */
	public void registerErrorPage(final String error, final String location,
			final HttpContext httpContext) {
		LOG.warn("Http service has already been stopped");
	}

	/**
	 * @see WebContainer#unregisterErrorPage(String, HttpContext)
	 */
	public void unregisterErrorPage(final String error,
			final HttpContext httpContext) {
		LOG.warn("Http service has already been stopped");
	}

	/**
	 * @see WebContainer#registerWelcomeFiles(String[], boolean, HttpContext)
	 */
	public void registerWelcomeFiles(final String[] welcomeFiles,
			final boolean rediect, final HttpContext httpContext) {
		LOG.warn("Http service has already been stopped");
	}

	/**
	 * @see WebContainer#unregisterWelcomeFiles(HttpContext)
	 */
	public void unregisterWelcomeFiles(final HttpContext httpContext) {
		LOG.warn("Http service has already been stopped");
	}

	
	/**
	 * @see WebContainer#registerLoginConfig()
	 */
	public void registerLoginConfig(String authMethod, String realmName, HttpContext httpContext) {
		LOG.warn("Http service has already been stopped");
	}

	
	/**
	 * @see WebContainer#unregisterLoginConfig()
	 */
	public void unregisterLoginConfig() {
		LOG.warn( "Http service has already been stopped" );
	}

	/**
	 * @see WebContainer#registerConstraintMapping(java.lang.String, java.lang.String, java.lang.String, java.lang.String, boolean, java.util.List, org.osgi.service.http.HttpContext)
	 */
	public void registerConstraintMapping(String constraintName,
			String mapping, String url, String dataConstraint,
			boolean authentication, List<String> roles,
			HttpContext m_httpContext) {
		LOG.warn( "Http service has already been stopped" );
	}

	/**
	 * @see WebContainer#unregisterConstraintMapping()
	 */
	public void unregisterConstraintMapping() {
		LOG.warn( "Http service has already been stopped" );
	}

	/**
	 * @see WebContainer#getDefaultSharedHttpContext()
	 */
	public SharedWebContainerContext getDefaultSharedHttpContext() {
		LOG.warn("Http service has already been stopped");
		return null;
	}
>>>>>>> d4e737eb
}<|MERGE_RESOLUTION|>--- conflicted
+++ resolved
@@ -18,221 +18,6 @@
 
 import java.util.Dictionary;
 import java.util.EventListener;
-<<<<<<< HEAD
-import javax.servlet.Filter;
-import javax.servlet.Servlet;
-import javax.servlet.ServletException;
-import org.apache.commons.logging.Log;
-import org.apache.commons.logging.LogFactory;
-import org.osgi.service.http.HttpContext;
-import org.osgi.service.http.NamespaceException;
-import org.ops4j.pax.web.service.SharedWebContainerContext;
-import org.ops4j.pax.web.service.WebContainer;
-
-class HttpServiceStopped
-    implements StoppableHttpService
-{
-
-    private static final Log LOG = LogFactory.getLog( HttpServiceStopped.class );
-
-    HttpServiceStopped()
-    {
-        LOG.debug( "Changing HttpService state to " + this );
-    }
-
-    public void registerServlet( final String alias,
-                                 final Servlet servlet,
-                                 final Dictionary initParams,
-                                 final HttpContext httpContext )
-        throws ServletException, NamespaceException
-    {
-        LOG.warn( "Http service has already been stopped" );
-    }
-
-    public void registerResources( final String alias,
-                                   final String name,
-                                   final HttpContext httpContext )
-        throws NamespaceException
-    {
-        LOG.warn( "Http service has already been stopped" );
-    }
-
-    public void unregister( final String alias )
-    {
-        LOG.warn( "Http service has already been stopped" );
-    }
-
-    public HttpContext createDefaultHttpContext()
-    {
-        LOG.warn( "Http service has already been stopped" );
-        return null;
-    }
-
-    public void stop()
-    {
-        LOG.warn( "Http service has already been stopped" );
-    }
-
-    /**
-     * Does nothing.
-     *
-     * @see WebContainer#registerServlet(Servlet, String[], Dictionary, HttpContext)
-     */
-    public void registerServlet( final Servlet servlet,
-                                 final String[] urlPatterns,
-                                 final Dictionary initParams,
-                                 final HttpContext httpContext )
-        throws ServletException
-    {
-        LOG.warn( "Http service has already been stopped" );
-    }
-
-    /**
-     * Does nothing.
-     *
-     * @see WebContainer#registerServlet(javax.servlet.Servlet, String, String[],java.util.Dictionary,org.osgi.service.http.HttpContext)
-     */
-    public void registerServlet( final Servlet servlet,
-                                 final String servletName,
-                                 final String[] urlPatterns,
-                                 final Dictionary initParams,
-                                 final HttpContext httpContext )
-        throws ServletException
-    {
-        LOG.warn( "Http service has already been stopped" );
-    }
-
-    /**
-     * Does nothing.
-     *
-     * @see WebContainer#unregisterServlet(Servlet)
-     */
-    public void unregisterServlet( final Servlet servlet )
-    {
-        LOG.warn( "Http service has already been stopped" );
-    }
-
-    /**
-     * Does nothing.
-     *
-     * @see WebContainer#registerEventListener(java.util.EventListener, HttpContext)
-     */
-    public void registerEventListener( final EventListener listener,
-                                       final HttpContext httpContext )
-    {
-        LOG.warn( "Http service has already been stopped" );
-    }
-
-    /**
-     * Does nothing.
-     *
-     * @see WebContainer#unregisterEventListener(java.util.EventListener)
-     */
-    public void unregisterEventListener( final EventListener listener )
-    {
-        LOG.warn( "Http service has already been stopped" );
-    }
-
-    /**
-     * @see WebContainer#registerFilter(Filter, String[], String[], Dictionary, HttpContext)
-     */
-    public void registerFilter( final Filter filter,
-                                final String[] urlPatterns,
-                                final String[] servletNames,
-                                final Dictionary initParams,
-                                final HttpContext httpContext )
-    {
-        LOG.warn( "Http service has already been stopped" );
-    }
-
-    /**
-     * @see WebContainer#unregisterFilter(Filter)
-     */
-    public void unregisterFilter( final Filter filter )
-    {
-        LOG.warn( "Http service has already been stopped" );
-    }
-
-    /**
-     * @see WebContainer#setContextParam(Dictionary, HttpContext)
-     */
-    public void setContextParam( final Dictionary params,
-                                 final HttpContext httpContext )
-    {
-        LOG.warn( "Http service has already been stopped" );
-    }
-
-    /**
-     * {@inheritDoc}
-     */
-    public void setSessionTimeout( final Integer minutes,
-                                   final HttpContext httpContext )
-    {
-        LOG.warn( "Http service has already been stopped" );
-    }
-
-    /**
-     * @see WebContainer#registerJsps(String[], HttpContext)
-     */
-    public void registerJsps( final String[] urlPatterns,
-                              final HttpContext httpContext )
-    {
-        LOG.warn( "Http service has already been stopped" );
-    }
-
-    /**
-     * @see WebContainer#unregisterJsps(HttpContext)
-     */
-    public void unregisterJsps( final HttpContext httpContext )
-    {
-        LOG.warn( "Http service has already been stopped" );
-    }
-
-    /**
-     * @see WebContainer#registerErrorPage(String, String, HttpContext)
-     */
-    public void registerErrorPage( final String error,
-                                   final String location,
-                                   final HttpContext httpContext )
-    {
-        LOG.warn( "Http service has already been stopped" );
-    }
-
-    /**
-     * @see WebContainer#unregisterErrorPage(String, HttpContext)
-     */
-    public void unregisterErrorPage( final String error,
-                                     final HttpContext httpContext )
-    {
-        LOG.warn( "Http service has already been stopped" );
-    }
-
-    /**
-     * @see WebContainer#registerWelcomeFiles(String[], boolean, HttpContext)
-     */
-    public void registerWelcomeFiles( final String[] welcomeFiles,
-                                      final boolean rediect,
-                                      final HttpContext httpContext )
-    {
-        LOG.warn( "Http service has already been stopped" );
-    }
-
-    /**
-     * @see WebContainer#unregisterWelcomeFiles(HttpContext)
-     */
-    public void unregisterWelcomeFiles( final HttpContext httpContext )
-    {
-        LOG.warn( "Http service has already been stopped" );
-    }
-
-	public SharedWebContainerContext getDefaultSharedHttpContext() {
-		LOG.warn( "Http service has already been stopped" );
-		return null;
-	}
-    
-    
-
-=======
 import java.util.List;
 
 import javax.servlet.Filter;
@@ -451,5 +236,5 @@
 		LOG.warn("Http service has already been stopped");
 		return null;
 	}
->>>>>>> d4e737eb
+
 }