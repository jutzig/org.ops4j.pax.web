/*
 * Licensed under the Apache License, Version 2.0 (the "License");
 * you may not use this file except in compliance with the License.
 * You may obtain a copy of the License at
 *
 * http://www.apache.org/licenses/LICENSE-2.0
 *
 * Unless required by applicable law or agreed to in writing, software
 * distributed under the License is distributed on an "AS IS" BASIS,
 * WITHOUT WARRANTIES OR CONDITIONS OF ANY KIND, either express or
 * implied.
 *
 * See the License for the specific language governing permissions and
 * limitations under the License.
 */
package org.ops4j.pax.web.service.undertow.internal;

import java.io.File;
import java.io.IOException;
import java.lang.reflect.Constructor;
import java.net.URL;
import java.nio.file.Path;
import java.util.*;
import java.util.Map.Entry;
import java.util.concurrent.atomic.AtomicBoolean;
import java.util.function.Consumer;

import javax.servlet.DispatcherType;
import javax.servlet.ServletContainerInitializer;
import javax.servlet.ServletContext;
import javax.servlet.ServletException;
import javax.servlet.http.HttpServletResponse;

import org.ops4j.pax.swissbox.core.BundleClassLoader;
import org.ops4j.pax.web.service.WebContainerConstants;
import org.ops4j.pax.web.service.WebContainerContext;
import org.ops4j.pax.web.service.spi.LifeCycle;
import org.ops4j.pax.web.service.spi.model.ContainerInitializerModel;
import org.ops4j.pax.web.service.spi.model.ContextModel;
import org.ops4j.pax.web.service.spi.model.ErrorPageModel;
import org.ops4j.pax.web.service.spi.model.EventListenerModel;
import org.ops4j.pax.web.service.spi.model.FilterModel;
import org.ops4j.pax.web.service.spi.model.ResourceModel;
import org.ops4j.pax.web.service.spi.model.SecurityConstraintMappingModel;
import org.ops4j.pax.web.service.spi.model.ServletModel;
import org.ops4j.pax.web.service.spi.model.WelcomeFileModel;
import org.ops4j.pax.web.service.spi.util.ResourceDelegatingBundleClassLoader;
import org.ops4j.pax.web.utils.ServletContainerInitializerScanner;
import org.osgi.framework.*;
import org.osgi.service.http.HttpContext;
import org.osgi.service.packageadmin.PackageAdmin;
import org.osgi.util.tracker.ServiceTracker;
import org.slf4j.Logger;
import org.slf4j.LoggerFactory;
import org.xnio.XnioWorker;

import io.undertow.io.IoCallback;
import io.undertow.io.Sender;
import io.undertow.security.idm.IdentityManager;
import io.undertow.server.DefaultByteBufferPool;
import io.undertow.server.HandlerWrapper;
import io.undertow.server.HttpHandler;
import io.undertow.server.HttpServerExchange;
import io.undertow.server.handlers.PathHandler;
import io.undertow.server.handlers.resource.Resource;
import io.undertow.server.handlers.resource.ResourceChangeListener;
import io.undertow.server.handlers.resource.ResourceManager;
import io.undertow.server.handlers.resource.URLResource;
import io.undertow.servlet.api.DeploymentInfo;
import io.undertow.servlet.api.DeploymentManager;
import io.undertow.servlet.api.ErrorPage;
import io.undertow.servlet.api.FilterInfo;
import io.undertow.servlet.api.InstanceFactory;
import io.undertow.servlet.api.ListenerInfo;
import io.undertow.servlet.api.LoginConfig;
import io.undertow.servlet.api.SecurityConstraint;
import io.undertow.servlet.api.ServletContainer;
import io.undertow.servlet.api.ServletContainerInitializerInfo;
import io.undertow.servlet.api.ServletInfo;
import io.undertow.servlet.api.TransportGuaranteeType;
import io.undertow.servlet.api.WebResourceCollection;
import io.undertow.servlet.handlers.ServletRequestContext;
import io.undertow.servlet.util.ConstructorInstanceFactory;
import io.undertow.servlet.util.ImmediateInstanceFactory;
import io.undertow.util.ETag;
import io.undertow.util.MimeMappings;
import io.undertow.util.StatusCodes;

/**
 * @author Guillaume Nodet
 */
public class Context implements LifeCycle, HttpHandler, ResourceManager {

	private static final Logger LOG = LoggerFactory.getLogger(Context.class);

	private final IdentityManager identityManager;
	private final PathHandler path;
	private final ContextModel contextModel;
	private final List<ServletModel> servlets = new ArrayList<>();
	private final List<WelcomeFileModel> welcomeFiles = new ArrayList<>();
	private final List<ErrorPageModel> errorPages = new ArrayList<>();
	private final List<EventListenerModel> eventListeners = new ArrayList<>();
	private final List<SecurityConstraintMappingModel> securityConstraintMappings = new ArrayList<>();
	private final List<FilterModel> filters = new ArrayList<>();
	private final List<ContainerInitializerModel> containerInitializers = new ArrayList<>();
	private final List<ServiceRegistration<ServletContext>> registeredServletContexts = new ArrayList<>();
	private final ServletContainer container = ServletContainer.Factory.newInstance();
	private final AtomicBoolean started = new AtomicBoolean();
	private final ClassLoader classLoader;
	private volatile HttpHandler handler;

	private DeploymentManager manager;

	private Bundle undertowBundle;

	private ServiceTracker<PackageAdmin, PackageAdmin> packageAdminTracker;

	public Context(IdentityManager identityManager, PathHandler path, ContextModel contextModel) {
		this.identityManager = identityManager;
		this.path = path;
		this.contextModel = contextModel;

		ClassLoader classLoader = contextModel.getClassLoader();
		List<Bundle> bundles = ((ResourceDelegatingBundleClassLoader) classLoader).getBundles();
		BundleClassLoader parentClassLoader = new BundleClassLoader(FrameworkUtil.getBundle(getClass()));
		this.classLoader = new ResourceDelegatingBundleClassLoader(bundles, parentClassLoader);

		LOG.info("registering context {}, with context-name: {}", contextModel.getHttpContext(), contextModel.getContextName());

		undertowBundle = FrameworkUtil.getBundle(getClass());

		if (undertowBundle != null) {
			Filter filterPackage = null;
			try {
				filterPackage = undertowBundle.getBundleContext()
						.createFilter("(objectClass=org.osgi.service.packageadmin.PackageAdmin)");
			} catch (InvalidSyntaxException e) {
				LOG.error("InvalidSyntaxException while waiting for PackageAdmin Service", e);
			}
			packageAdminTracker = new ServiceTracker<>(undertowBundle.getBundleContext(),
					filterPackage, null);
			packageAdminTracker.open();
		}
	}

	public ContextModel getContextModel() {
		return contextModel;
	}

	@Override
	public synchronized void start() throws Exception {
		if (started.compareAndSet(false, true)) {
			for (ServletModel servlet : servlets) {
				doStart(servlet);
			}
			createHandler(null);
		}
	}

	@Override
	public synchronized void stop() throws Exception {
		if (started.compareAndSet(true, false)) {
			for (ServletModel servlet : servlets) {
				doStop(servlet);
			}
		}
	}

	private void doStart(ServletModel servlet) throws ServletException {
		for (String pattern : servlet.getUrlPatterns()) {
			if (!contextModel.getContextName().isEmpty()) {
				pattern = "/" + contextModel.getContextName() + pattern;
			}
			if (pattern.endsWith("/*") || pattern.endsWith("/")) {
				if (pattern.endsWith("/*")) {
					pattern = pattern.substring(0, pattern.length() - 1);
				}
				path.addPrefixPath(pattern, this);
			} else {
				path.addExactPath(pattern, this);
			}
		}
	}

	private void doStop(ServletModel servlet) throws ServletException {
		for (String pattern : servlet.getUrlPatterns()) {
			if (pattern.endsWith("/*")) {
				pattern = pattern.substring(0, pattern.length() - 1);
				path.removePrefixPath(pattern);
			} else {
				path.removeExactPath(pattern);
			}
		}
	}

	public synchronized void destroy() {
		try {
			destroyHandler(false);
		} catch (ServletException e) {
			e.printStackTrace();
		}
	}

	@Override
	public void handleRequest(HttpServerExchange exchange) throws Exception {
		HttpHandler h = getHandler(null);
		if (h != null) {
			// Put back original request path
			String path = exchange.getRequestPath();
			if (!contextModel.getContextName().isEmpty()) {
				path = path.substring(contextModel.getContextName().length() + 1);
			}
			exchange.setRelativePath(path);
			h.handleRequest(exchange);
		} else {
			exchange.setResponseCode(StatusCodes.NOT_FOUND);
			exchange.endExchange();
		}
	}

	/**
	 * Creates a new HttpHandler if not already available.
	 * Once the the ServletContext for this Context has been created, it will be applied to a given (optional) consumer.
	 * The consumer is used to update a ServletContext-OSGi-service which is actually a proxy
	 * @param consumer optional function to work with new ServletContext.
	 * @return fully initialized HttpHandler
	 * @throws ServletException if something goes wrong during startup
	 * @see ServletContextProxy
	 */
	synchronized HttpHandler getHandler(final Consumer<ServletContext> consumer) throws ServletException {
		if (handler == null) {
			createHandler(consumer);
		}
		return handler;
	}


	private void createHandler(final Consumer<ServletContext> consumer) throws ServletException {
		ClassLoader cl = Thread.currentThread().getContextClassLoader();
		try {
			ClassLoader ncl = classLoader;
			Thread.currentThread().setContextClassLoader(ncl);
			doCreateHandler(consumer);
		} finally {
			Thread.currentThread().setContextClassLoader(cl);
		}
	}

	private synchronized void destroyHandler() throws ServletException {
		destroyHandler(true);
	}

	private synchronized void destroyHandler(boolean keepProxy) throws ServletException {
		if (manager != null) {
			if (!keepProxy) {
				unregisterServletContext(manager.getDeployment().getServletContext());
			}
			manager.stop();
			manager.undeploy();
			manager = null;
			handler = null;
		}
	}

	private String getContextPathForOsgi(final ServletContext servletContext){
		String contextPath = servletContext.getContextPath();
		// Undertows ServletContextImpl maps "/" to "". In OSGi path must start with /
		if (contextPath != null && !contextPath.startsWith("/")) {
			contextPath = "/" + contextPath;
		} else if (contextPath == null) {
			LOG.warn("ContextPath not found, it's not configured. Assuming '/'");
			contextPath = "/";
		}
		return contextPath;
	}


	private void unregisterServletContext(final ServletContext servletContext) {
		final String webContextPath = getContextPathForOsgi(servletContext);

		// find ServiceRegistration which matches the given ServletContext
		Optional<ServiceRegistration<ServletContext>> serviceReg = registeredServletContexts.stream().filter(reg -> reg.getReference() != null
				&& webContextPath.equals(reg.getReference().getProperty(WebContainerConstants.PROPERTY_SERVLETCONTEXT_PATH)))
				.findFirst();
		if (serviceReg.isPresent()) {
		    LOG.debug("Unregistered ServletContext with ServletContext Name: ", serviceReg.get().getReference().getProperty(WebContainerConstants.PROPERTY_SERVLETCONTEXT_NAME));
			try {
				serviceReg.get().unregister();
			} catch(IllegalStateException e){
				LOG.error("Error during unregistration of ServletContext service with path '{}'!",
						webContextPath, e);
			} finally {
				registeredServletContexts.remove(serviceReg.get());
			}
		}
	}

	private void registerServletContext(final ServletContext servletContext, final Bundle bundle) {
		String webContextPath = getContextPathForOsgi(servletContext);
		// Undertows ServletContextImpl maps "/" to "". In OSGi path must start with /
		String filter = String.format("(%s=%s)",
				WebContainerConstants.PROPERTY_SERVLETCONTEXT_PATH, webContextPath);
		Optional<ServiceReference<ServletContext>> first;
		try {
			first = bundle.getBundleContext().getServiceReferences(ServletContext.class, filter).stream().findFirst();
		} catch (InvalidSyntaxException e) {
			LOG.warn("Could not get ServiceReference for ServletContext!", e);
			first = Optional.empty();
		}
		if (!first.isPresent()) {
				Dictionary<String, String> props = new Hashtable<>(2);
				props.put(WebContainerConstants.PROPERTY_SYMBOLIC_NAME, bundle.getSymbolicName());
				props.put(WebContainerConstants.PROPERTY_SERVLETCONTEXT_PATH, webContextPath);
				props.put(WebContainerConstants.PROPERTY_SERVLETCONTEXT_NAME, servletContext.getServletContextName());
				ServiceRegistration<ServletContext> serviceReg = bundle.getBundleContext().registerService(
						ServletContext.class,
						new ServletContextProxy(this),
						props);
				registeredServletContexts.add(serviceReg);
<<<<<<< HEAD
				LOG.debug("ServletContext registered as service with properties: {}", props);
			}
	}

	private void doCreateHandler() throws ServletException {
		final WebContainerContext httpContext = contextModel.getHttpContext();
=======
				LOG.debug("ServletContext for '{}' registered as service.", webContextPath);
			}
	}

	private void doCreateHandler(Consumer<ServletContext> consumer) throws ServletException {
		final HttpContext httpContext = contextModel.getHttpContext();
>>>>>>> 126e98b6
		DeploymentInfo deployment = new DeploymentInfo();
		deployment.setEagerFilterInit(true);
		deployment.setDeploymentName(contextModel.getContextName());
		deployment.setDisplayName(httpContext.getContextId());
		deployment.setContextPath('/' + contextModel.getContextName());
		deployment.setClassLoader(classLoader);
		BundleContext bundleContext = contextModel.getBundle().getBundleContext();
		if (bundleContext != null) {
			deployment.addServletContextAttribute(WebContainerConstants.BUNDLE_CONTEXT_ATTRIBUTE, bundleContext);
			deployment.addServletContextAttribute("org.springframework.osgi.web.org.osgi.framework.BundleContext", bundleContext);
		}
		deployment.setResourceManager(this);
		deployment.setIdentityManager(identityManager);
		if (contextModel.getRealmName() != null && contextModel.getAuthMethod() != null) {
			LoginConfig cfg = new LoginConfig(
					contextModel.getAuthMethod(),
					contextModel.getRealmName(),
					contextModel.getFormLoginPage(),
					contextModel.getFormErrorPage());
			deployment.setLoginConfig(cfg);
		}
		for (ServletModel servlet : servlets) {
			if (servlet instanceof ResourceModel
					&& "default".equalsIgnoreCase(servlet.getName())) {
				// this is a default resource, so ignore it
				continue;
			}
			ServletInfo info = new ServletInfo(
					servlet.getName(),
					clazz(servlet.getServletClass(), servlet.getServlet()),
					factory(servlet.getServletClass(), servlet.getServlet())
			);
			for (Map.Entry<String, String> param : servlet.getInitParams().entrySet()) {
				info.addInitParam(param.getKey(), param.getValue());
			}
			info.addMappings(servlet.getUrlPatterns());
			info.setAsyncSupported(servlet.getAsyncSupported() != null ? servlet.getAsyncSupported() : false);
			info.setLoadOnStartup(servlet.getLoadOnStartup() != null ? servlet.getLoadOnStartup() : -1);
			deployment.addServlet(info);
		}
		for (WelcomeFileModel welcomeFile : welcomeFiles) {
			deployment.addWelcomePages(welcomeFile.getWelcomeFiles());
		}
		for (ErrorPageModel errorPage : errorPages) {
			try {
				int error = Integer.parseInt(errorPage.getError());
				deployment.addErrorPage(new ErrorPage(errorPage.getLocation(), error));
			} catch (NumberFormatException nfe) {
				try {
					@SuppressWarnings("unchecked")
					Class<? extends Throwable> clazz = (Class<? extends Throwable>)
							classLoader.loadClass(errorPage.getError());
					deployment.addErrorPage(new ErrorPage(errorPage.getLocation(), clazz));
				} catch (ClassNotFoundException cnfe) {
					cnfe.addSuppressed(nfe);
					throw new IllegalArgumentException("Unsupported error: " + errorPage.getError(), cnfe);
				}
			}
		}

		Bundle bundle = contextModel.getBundle();
		ServletContainerInitializerScanner scanner = new ServletContainerInitializerScanner(bundle, undertowBundle, packageAdminTracker.getService());
		Map<ServletContainerInitializer, Set<Class<?>>> containerInitializers = contextModel.getContainerInitializers();
		if (containerInitializers == null) {
			containerInitializers = new HashMap<>();
			contextModel.setContainerInitializers(containerInitializers);
		}
		scanner.scanBundles(containerInitializers);

		for (Entry<ServletContainerInitializer, Set<Class<?>>> entry : contextModel.getContainerInitializers().entrySet()) {
			deployment.addServletContainerInitalizer(new ServletContainerInitializerInfo(
					clazz(null, entry.getKey()),
					factory(null, entry.getKey()),
					entry.getValue()
			));
		}

		if (!filters.isEmpty() && filters.get(0).getInitParams().get(WebContainerConstants.FILTER_RANKING) != null) {
			filters.sort((filter1, filter2) -> Integer.valueOf(filter1.getInitParams().get(WebContainerConstants.FILTER_RANKING)).compareTo(Integer.valueOf(filter2.getInitParams().get(WebContainerConstants.FILTER_RANKING))));
		}

		for (FilterModel filter : filters) {
			FilterInfo info = new FilterInfo(filter.getName(),
					clazz(filter.getFilterClass(), filter.getFilter()),
					factory(filter.getFilterClass(), filter.getFilter()));
			for (Map.Entry<String, String> param : filter.getInitParams().entrySet()) {
				info.addInitParam(param.getKey(), param.getValue());
			}

			deployment.addFilter(info);
			String[] dispatchers = filter.getDispatcher();
			if (dispatchers == null || dispatchers.length == 0) {
				dispatchers = new String[]{"request"};
			}
			for (String dispatcher : dispatchers) {
				DispatcherType dt = DispatcherType.valueOf(dispatcher.toUpperCase());
				String[] servletNames = filter.getServletNames();
				if (servletNames != null) {
					for (String servletName : servletNames) {
						deployment.addFilterServletNameMapping(filter.getName(), servletName, dt);
					}
				}
				String[] urlPatterns = filter.getUrlPatterns();
				if (urlPatterns != null) {
					for (String urlPattern : urlPatterns) {
						deployment.addFilterUrlMapping(filter.getName(), urlPattern, dt);
					}
				}
			}
		}
		for (SecurityConstraintMappingModel securityConstraintMapping : securityConstraintMappings) {
			SecurityConstraint info = new SecurityConstraint();
//            if (securityConstraintMapping.isAuthentication()) {
//                info.setEmptyRoleSemantic(SecurityInfo.EmptyRoleSemantic.AUTHENTICATE);
//            }
			info.addRolesAllowed(securityConstraintMapping.getRoles());
			String dataConstraint = securityConstraintMapping.getDataConstraint();
			if (dataConstraint == null || "NONE".equals(dataConstraint)) {
				info.setTransportGuaranteeType(TransportGuaranteeType.NONE);
			} else if ("INTEGRAL".equals(dataConstraint)) {
				info.setTransportGuaranteeType(TransportGuaranteeType.INTEGRAL);
			} else {
				info.setTransportGuaranteeType(TransportGuaranteeType.CONFIDENTIAL);
			}
			WebResourceCollection wr = new WebResourceCollection();
			if (securityConstraintMapping.getMapping() != null) {
				wr.addHttpMethod(securityConstraintMapping.getMapping());
			}
			if (securityConstraintMapping.getUrl() != null) {
				wr.addUrlPattern(securityConstraintMapping.getUrl());
			}
			info.addWebResourceCollection(wr);
			deployment.addSecurityConstraint(info);
		}
		for (EventListenerModel listener : eventListeners) {
			ListenerInfo info = new ListenerInfo(
					clazz(null, listener.getEventListener()),
					factory(null, listener.getEventListener()));
			deployment.addListener(info);
		}

		if (isJspAvailable()) { // use JasperClassloader
			try {
				@SuppressWarnings("unchecked")
				Class<ServletContainerInitializer> clazz = (Class<ServletContainerInitializer>)
						classLoader.loadClass("org.ops4j.pax.web.jsp.JasperInitializer");
				deployment.addServletContainerInitalizer(new ServletContainerInitializerInfo(
						clazz, factory(clazz, null), null));
			} catch (ClassNotFoundException e) {
//                LOG.error("Unable to load JasperInitializer", e);
				e.printStackTrace();
			}
		}

		if (isWebSocketAvailable()) {
			XnioWorker xnioWorker = UndertowUtil.createWorker(contextModel.getClassLoader());
			if (xnioWorker != null) {
				deployment.addServletContextAttribute(
						io.undertow.websockets.jsr.WebSocketDeploymentInfo.ATTRIBUTE_NAME,
						new io.undertow.websockets.jsr.WebSocketDeploymentInfo()
								.setWorker(xnioWorker)
								.setBuffers(new DefaultByteBufferPool(true, 100))
				);
			}
		}

		// Add HttpContext security support
		deployment.addInnerHandlerChainWrapper(new HandlerWrapper() {
			@Override
			public HttpHandler wrap(final HttpHandler handler) {
				return exchange -> {
					// Verify security
					ServletRequestContext src = exchange.getAttachment(ServletRequestContext.ATTACHMENT_KEY);
					if (contextModel.getHttpContext().handleSecurity(src.getOriginalRequest(), src.getOriginalResponse())) {
						handler.handleRequest(exchange);
					} else {
						// on case of security constraints not fulfilled, handleSecurity is
						// supposed to set the right
						// headers but to be sure lets verify the response header for 401
						// (unauthorized)
						// because if the header is not set the processing will go on with
						// the rest of the contexts
						try {
							src.getOriginalResponse().sendError(HttpServletResponse.SC_UNAUTHORIZED);
						} catch (IllegalStateException e) {
							try {
								src.getOriginalResponse().setStatus(HttpServletResponse.SC_UNAUTHORIZED);
							} catch (IllegalStateException ee) {
								// Ignore
							}
						}
					}
				};
			}
		});

		manager = container.addDeployment(deployment);
		manager.deploy();
		registerServletContext(manager.getDeployment().getServletContext(), bundle);
		if(consumer != null){
			consumer.accept(manager.getDeployment().getServletContext());
		}
		handler = manager.start();
	}


	private static <T> Class<? extends T> clazz(Class<? extends T> clazz, T instance) {
		if (clazz != null) {
			return clazz;
		} else {
			return (Class<T>) instance.getClass();
		}
	}

	private static <T> InstanceFactory<? extends T> factory(Class<? extends T> clazz, T instance) throws ServletException {
		if (instance != null) {
			return new ImmediateInstanceFactory<>(instance);
		} else {
			try {
				Constructor<? extends T> cns = clazz.getDeclaredConstructor();
				cns.setAccessible(true);
				return new ConstructorInstanceFactory<>(cns);
			} catch (NoSuchMethodException e) {
				throw new ServletException("Unable to create factory", e);
			}
		}
	}


	@Override
	public Resource getResource(String path) throws IOException {
		WebContainerContext context = contextModel.getHttpContext();
		if (context != null && context.isDefaultOrSharedContext()) { // FIXME why is this special treatment necessary
			final URL resource = context.getResource(path);
			if (resource == null) {
				return null;
			} else if (resource.toString().endsWith("/")) {
				return new DirectoryResource(resource);
			} else {
				return new URLResource(resource, resource.openConnection(), path);
			}
		} else {
			String modPath = path;
			if (modPath.startsWith("/")) {
				modPath = path.substring(1);
			}
			final String realPath = modPath;
			final URL resource = classLoader.getResource(realPath);
			if (resource == null) {
				return null;
			} else {
				return new URLResource(resource, resource.openConnection(), path);
			}
		}
	}

	@Override
	public boolean isResourceChangeListenerSupported() {
		return false;
	}

	@Override
	public void registerResourceChangeListener(ResourceChangeListener listener) {

	}

	@Override
	public void removeResourceChangeListener(ResourceChangeListener listener) {

	}

	@Override
	public void close() throws IOException {

	}

	private boolean isJspAvailable() {
		try {
			return (org.ops4j.pax.web.jsp.JspServletWrapper.class != null);
		} catch (NoClassDefFoundError ignore) {
			return false;
		}
	}

	private boolean isWebSocketAvailable() {
		try {
			return (io.undertow.websockets.jsr.WebSocketDeploymentInfo.class != null);
		} catch (NoClassDefFoundError ignore) {
			return false;
		}
	}

	public synchronized void addServlet(ServletModel model) throws ServletException {
		if (servlets.add(model)) {
			destroyHandler();
			if (started.get()) {
				doStart(model);
			}
		}
	}

	public synchronized void removeServlet(ServletModel model) throws ServletException {
		if (servlets.remove(model)) {
			destroyHandler();
			if (started.get()) {
				doStop(model);
			}
		}
	}

	public synchronized void addWelcomeFile(WelcomeFileModel welcomeFile) throws ServletException {
		if (welcomeFiles.add(welcomeFile)) {
			destroyHandler();
		}
	}

	public synchronized void removeWelcomeFile(WelcomeFileModel welcomeFile) throws ServletException {
		if (welcomeFiles.remove(welcomeFile)) {
			destroyHandler();
		}
	}

	public void addErrorPage(ErrorPageModel model) throws ServletException {
		if (errorPages.add(model)) {
			destroyHandler();
		}
	}

	public void removeErrorPage(ErrorPageModel model) throws ServletException {
		if (errorPages.remove(model)) {
			destroyHandler();
		}
	}

	public void addEventListener(EventListenerModel model) throws ServletException {
		if (eventListeners.add(model)) {
			destroyHandler();
		}
	}

	public void removeEventListener(EventListenerModel model) throws ServletException {
		if (eventListeners.remove(model)) {
			destroyHandler();
		}
	}

	public void addFilter(FilterModel model) throws ServletException {
		if (filters.add(model)) {
			destroyHandler();
		}
	}

	public void removeFilter(FilterModel model) throws ServletException {
		if (filters.remove(model)) {
			destroyHandler();
		}
	}

	public void addSecurityConstraintMapping(SecurityConstraintMappingModel model) throws ServletException {
		if (securityConstraintMappings.add(model)) {
			destroyHandler();
		}
	}

	public void removeSecurityConstraintMapping(SecurityConstraintMappingModel model) throws ServletException {
		if (securityConstraintMappings.remove(model)) {
			destroyHandler();
		}
	}

	public void addContainerInitializerModel(ContainerInitializerModel model) throws ServletException {
		if (containerInitializers.add(model)) {
			destroyHandler();
		}
	}

	public void removeContainerInitializerModel(ContainerInitializerModel model) throws ServletException {
		if (containerInitializers.remove(model)) {
			destroyHandler();
		}
	}

	private class DirectoryResource implements Resource {
		private final URL url;

		DirectoryResource(URL url) throws IOException {
			this.url = url;
		}

		@Override
		public String getPath() {
			return url.getPath();
		}

		@Override
		public Date getLastModified() {
			return null;
		}

		@Override
		public String getLastModifiedString() {
			return null;
		}

		@Override
		public ETag getETag() {
			return null;
		}

		@Override
		public String getName() {
			return null;
		}

		@Override
		public boolean isDirectory() {
			return true;
		}

		@Override
		public List<Resource> list() {
			try {
				List<Resource> children = new ArrayList<>();
				WebContainerContext ctx = contextModel.getHttpContext();
				Set<String> rps = ctx.getResourcePaths(getPath());
				if (rps != null) {
					for (String child : rps) {
						children.add(getResource(child));
					}
				}
				return children;
			} catch (IOException e) {
				throw new IllegalStateException(e);
			}
		}

		@Override
		public String getContentType(MimeMappings mimeMappings) {
			return null;
		}

		@Override
		public void serve(Sender sender, HttpServerExchange exchange, IoCallback completionCallback) {

		}

		@Override
		public Long getContentLength() {
			return null;
		}

		@Override
		public String getCacheKey() {
			return null;
		}

		@Override
		public File getFile() {
			return null;
		}

		@Override
		public File getResourceManagerRoot() {
			return null;
		}

		@Override
		public URL getUrl() {
			return url;
		}

		@Override
		public Path getFilePath() {
			return null;
		}

		@Override
		public Path getResourceManagerRootPath() {
			return null;
		}
	}

}<|MERGE_RESOLUTION|>--- conflicted
+++ resolved
@@ -317,21 +317,12 @@
 						new ServletContextProxy(this),
 						props);
 				registeredServletContexts.add(serviceReg);
-<<<<<<< HEAD
 				LOG.debug("ServletContext registered as service with properties: {}", props);
 			}
 	}
 
-	private void doCreateHandler() throws ServletException {
+	private void doCreateHandler(Consumer<ServletContext> consumer) throws ServletException {
 		final WebContainerContext httpContext = contextModel.getHttpContext();
-=======
-				LOG.debug("ServletContext for '{}' registered as service.", webContextPath);
-			}
-	}
-
-	private void doCreateHandler(Consumer<ServletContext> consumer) throws ServletException {
-		final HttpContext httpContext = contextModel.getHttpContext();
->>>>>>> 126e98b6
 		DeploymentInfo deployment = new DeploymentInfo();
 		deployment.setEagerFilterInit(true);
 		deployment.setDeploymentName(contextModel.getContextName());
