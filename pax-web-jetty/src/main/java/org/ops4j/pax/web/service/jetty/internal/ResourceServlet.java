--- conflicted
+++ resolved
@@ -25,16 +25,11 @@
 import javax.servlet.http.HttpServlet;
 import javax.servlet.http.HttpServletRequest;
 import javax.servlet.http.HttpServletResponse;
-<<<<<<< HEAD
-import org.mortbay.jetty.HttpConnection;
-import org.mortbay.jetty.servlet.Dispatcher;
-import org.mortbay.resource.Resource;
-import org.mortbay.util.URIUtil;
-=======
-
+
+import org.eclipse.jetty.server.Dispatcher;
 import org.eclipse.jetty.server.HttpConnection;
+import org.eclipse.jetty.util.URIUtil;
 import org.eclipse.jetty.util.resource.Resource;
->>>>>>> d4e737eb
 import org.osgi.service.http.HttpContext;
 
 class ResourceServlet
@@ -72,11 +67,11 @@
         throws ServletException, IOException
     {
         String mapping;
-        Boolean included = (Boolean) request.getAttribute( Dispatcher.__INCLUDE_JETTY );
+        Boolean included = request.getAttribute(Dispatcher.INCLUDE_REQUEST_URI) != null;
         if( included != null && included )
         {
-            String servletPath = (String) request.getAttribute(Dispatcher.__INCLUDE_SERVLET_PATH);
-            String pathInfo = (String) request.getAttribute(Dispatcher.__INCLUDE_PATH_INFO);
+            String servletPath = (String) request.getAttribute(Dispatcher.INCLUDE_SERVLET_PATH);
+            String pathInfo = (String) request.getAttribute(Dispatcher.INCLUDE_PATH_INFO);
             if( servletPath == null )
             {
                 servletPath = request.getServletPath();
