/* Copyright 2007 Alin Dreghiciu.
 *
 * Licensed under the Apache License, Version 2.0 (the "License");
 * you may not use this file except in compliance with the License.
 * You may obtain a copy of the License at
 *
 * http://www.apache.org/licenses/LICENSE-2.0
 *
 * Unless required by applicable law or agreed to in writing, software
 * distributed under the License is distributed on an "AS IS" BASIS,
 * WITHOUT WARRANTIES OR CONDITIONS OF ANY KIND, either express or
 * implied.
 *
 * See the License for the specific language governing permissions and
 * limitations under the License.
 */
package org.ops4j.pax.web.service;

import java.net.URL;
import java.util.Dictionary;
import java.util.EventListener;
import java.util.List;

import javax.servlet.Filter;
import javax.servlet.Servlet;
import javax.servlet.ServletContainerInitializer;
import javax.servlet.ServletException;

import org.osgi.service.http.HttpContext;
import org.osgi.service.http.HttpService;
import org.osgi.service.http.NamespaceException;

/**
 * WebContainer allows bundles to dynamically:<br/>
 * * register and unregister event listeners, for better control over the life
 * cycle of ServletContext, HttpSession and ServletRequest;<br/>
 * * register and unregister filters into the URI namespace of Http Service
 * 
 * @author Alin Dreghiciu
 * @since 0.5.2
 */
public interface WebContainer extends HttpService {

	/**
	 * Registers a servlet into the URI namespace.
	 * 
	 * <p>
	 * The alias is the name in the URI namespace of the Http Service at which
	 * the registration will be mapped.
	 * 
	 * <p>
	 * An alias must begin with slash ('/') and must not end with slash ('/'),
	 * with the exception that an alias of the form &quot;/&quot; is used to
	 * denote the root alias. See the specification text for details on how HTTP
	 * requests are mapped to servlet and resource registrations.
	 * 
	 * <p>
	 * The Http Service will call the servlet's {@code init} method before
	 * returning.
	 * 
	 * <pre>
	 * httpService.registerServlet(&quot;/myservlet&quot;, servlet, initparams, context);
	 * </pre>
	 * 
	 * <p>
	 * Servlets registered with the same {@code HttpContext} object will share
	 * the same {@code ServletContext}. The Http Service will call the
	 * {@code context} argument to support the {@code ServletContext} methods
	 * {@code getResource},{@code getResourceAsStream} and {@code getMimeType},
	 * and to handle security for requests. If the {@code context} argument is
	 * {@code null}, a default {@code HttpContext} object is used (see
	 * {@link #createDefaultHttpContext()}).
	 * 
	 * @param alias
	 *            name in the URI namespace at which the servlet is registered
	 * @param servlet
	 *            the servlet object to register
	 * @param initParams
	 *            initialization arguments for the servlet or {@code null} if
	 *            there are none. This argument is used by the servlet's
	 *            {@code ServletConfig} object.
	 * @param loadOnStartup
	 *            ....
	 * @param asyncSupported
	 *            tells weither this Servlet supports async requests (since
	 *            Servlet API 3.0)
	 * @param httpContext
	 *            the {@code HttpContext} object for the registered servlet, or
	 *            {@code null} if a default {@code HttpContext} is to be created
	 *            and used.
	 * @throws NamespaceException
	 *             if the registration fails because the alias is already in
	 *             use.
	 * @throws javax.servlet.ServletException
	 *             if the servlet's {@code init} method throws an exception, or
	 *             the given servlet object has already been registered at a
	 *             different alias.
	 * @throws java.lang.IllegalArgumentException
	 *             if any of the arguments are invalid
	 */
	void registerServlet(String alias, Servlet servlet,
			@SuppressWarnings("rawtypes") Dictionary initParams,
			Integer loadOnStartup, Boolean asyncSupported,
			HttpContext httpContext) throws ServletException,
			NamespaceException;

	/**
	 * Registers a servlet.
	 * 
	 * @param servlet
	 *            a servlet. Cannot be null.
	 * @param urlPatterns
	 *            url patterns this servlet maps to
	 * @param initParams
	 *            initialization arguments for the servlet or null if there are
	 *            none. This argument is used by the servlet's ServletConfig
	 *            object.
	 * @param httpContext
	 *            the http context this servlet is for. If null a default http
	 *            context will be used.
	 * 
	 * @throws IllegalArgumentException
	 *             if servlet is null, urlPattern is null or empty, or
	 *             urlPattern is invalid
	 * @throws ServletException
	 *             if servlet was already registered
	 */
	void registerServlet(Servlet servlet, String[] urlPatterns,
			Dictionary<String, ?> initParams, HttpContext httpContext)
			throws ServletException;

	/**
	 * Registers a servlet with enhanced support.
	 * 
	 * @param servlet
	 *            a servlet. Cannot be null.
	 * @param urlPatterns
	 *            url patterns this servlet maps to
	 * @param initParams
	 *            initialization arguments for the servlet or null if there are
	 *            none. This argument is used by the servlet's ServletConfig
	 *            object.
	 * @param loadOnStartup
	 *            this is used by the Servlet Holder for configuration of how
	 *            much instances should be loaded on startup.
	 * @param asyncSupported
	 *            this is new with Servlet 3.0 and tells wether this servlet
	 *            supports this type of requests.
	 * @param httpContext
	 *            the http context this servlet is for. If null a default http
	 *            context will be used.
	 * 
	 * @throws IllegalArgumentException
	 *             if servlet is null, urlPattern is null or empty, or
	 *             urlPattern is invalid
	 * @throws ServletException
	 *             if servlet was already registered
	 */
	void registerServlet(Servlet servlet, String[] urlPatterns,
			Dictionary<String, ?> initParams, Integer loadOnStartup,
			Boolean asyncSupported, HttpContext httpContext)
			throws ServletException;

	/**
	 * Registers a named servlet.<br/>
	 * A named servlet can then be referenced by name while registering a
	 * filter.
	 * 
	 * @param servlet
	 *            a servlet. Cannot be null.
	 * @param servletName
	 *            servlet name. If null, acts as for the registration method
	 *            that does not take a servlet name
	 * @param urlPatterns
	 *            url patterns this servlet maps to
	 * @param initParams
	 *            initialization arguments for the servlet or null if there are
	 *            none. This argument is used by the servlet's ServletConfig
	 *            object.
	 * @param httpContext
	 *            the http context this servlet is for. If null a default http
	 *            context will be used.
	 * 
	 * @throws IllegalArgumentException
	 *             if servlet is null, urlPattern is null or empty, or
	 *             urlPattern is invalid
	 * @throws ServletException
	 *             if servlet was already registered
	 */
	void registerServlet(Servlet servlet, String servletName,
			String[] urlPatterns, Dictionary<String, ?> initParams,
			HttpContext httpContext) throws ServletException;

	/**
	 * Registers a named servlet.<br/>
	 * A named servlet can then be referenced by name while registering a
	 * filter.
	 * 
	 * @param servlet
	 *            a servlet. Cannot be null.
	 * @param servletName
	 *            servlet name. If null, acts as for the registration method
	 *            that does not take a servlet name
	 * @param urlPatterns
	 *            url patterns this servlet maps to
	 * @param initParams
	 *            initialization arguments for the servlet or null if there are
	 *            none. This argument is used by the servlet's ServletConfig
	 *            object.
	 * @param loadOnStartup
	 *            this is used by the Servlet Holder for configuration of how
	 *            much instances should be loaded on startup.
	 * @param asyncSupported
	 *            this is new with Servlet 3.0 and tells wether this servlet
	 *            supports this type of requests.
	 * @param httpContext
	 *            the http context this servlet is for. If null a default http
	 *            context will be used.
	 * 
	 * @throws IllegalArgumentException
	 *             if servlet is null, urlPattern is null or empty, or
	 *             urlPattern is invalid
	 * @throws ServletException
	 *             if servlet was already registered
	 */
	void registerServlet(Servlet servlet, String servletName,
			String[] urlPatterns, Dictionary<String, ?> initParams,
			Integer loadOnStartup, Boolean asyncSupported,
			HttpContext httpContext) throws ServletException;

	/**
	 * Register a Servlet by a given Classname instead of an instance ... See
	 * PAXWEB-xxx
	 * 
	 * @param servletClass
	 * @param urlPatterns
	 * @param initParams
	 * @param httpContext
	 * @throws ServletException
	 */
	void registerServlet(Class<? extends Servlet> servletClass,
			String[] urlPatterns, Dictionary<String, ?> initParams,
			HttpContext httpContext) throws ServletException;

	/**
	 * Register a Servlet by a given Classname instead of an instance ... See
	 * PAXWEB-xxx
	 * 
	 * @param servletClass
	 * @param urlPatterns
	 * @param initParams
	 * @param loadOnStartup
	 *            this is used by the Servlet Holder for configuration of how
	 *            much instances should be loaded on startup.
	 * @param asyncSupported
	 *            this is new with Servlet 3.0 and tells wether this servlet
	 *            supports this type of requests.
	 * @param httpContext
	 * @throws ServletException
	 */
	void registerServlet(Class<? extends Servlet> servletClass,
			String[] urlPatterns, Dictionary<String, ?> initParams,
			Integer loadOnStartup, Boolean asyncSupported,
			HttpContext httpContext) throws ServletException;

	/**
	 * Unregisters a previously registered servlet.
	 * 
	 * @param servlet
	 *            the servlet to be unregistered
	 * 
	 * @throws IllegalArgumentException
	 *             if the servlet is null
	 */
	void unregisterServlet(Servlet servlet);

	/**
	 * Unregisters all previously registered servlet with the given class.
	 * 
	 * @param servletClass
	 *            the servlet class to be unregistered
	 * 
	 * @throws IllegalArgumentException
	 *             if the servlet class is null
	 */
	void unregisterServlets(Class<? extends Servlet> servletClass);

	/**
	 * Registers an event listener. Depending on the listener type, the listener
	 * will be notified on different life cycle events. The following listeners
	 * are supported:<br/>
	 * HttpSessionActivationListener, HttpSessionAttributeListener,
	 * HttpSessionBindingListener, HttpSessionListener, ServletContextListener,
	 * ServletContextAttributeListener, ServletRequestListener,
	 * ServletRequestAttributeListener. Check out Servlet specification for
	 * details on what type of event the registered listener will be notified.
	 * 
	 * @param listener
	 *            an event listener to be registered. If null an
	 *            IllegalArgumentException is thrown.
	 * @param httpContext
	 *            the http context this listener is for. If null a default http
	 *            context will be used.
	 */
	void registerEventListener(EventListener listener, HttpContext httpContext);

	/**
	 * Unregisters a previously registered listener.
	 * 
	 * @param listener
	 *            the event listener to be unregistered.
	 * 
	 * @throws IllegalArgumentException
	 *             if the listener is unknown to the http service (never
	 *             registered or unregistered before) or the listener is null
	 */
	void unregisterEventListener(EventListener listener);

	/**
	 * Registers a servlet filter.
	 * 
	 * @param filter
	 *            a servlet filter. If null an IllegalArgumentException is
	 *            thrown.
	 * @param urlPatterns
	 *            url patterns this filter maps to
	 * @param servletNames
	 *            servlet names this filter maps to
	 * @param initparams
	 *            initialization arguments for the filter or null if there are
	 *            none. This argument is used by the filters FilterConfig
	 *            object.
	 * @param httpContext
	 *            the http context this filter is for. If null a default http
	 *            context will be used.
	 */
	void registerFilter(Filter filter, String[] urlPatterns,
			String[] servletNames, Dictionary<String, ?> initparams,
			HttpContext httpContext);

	/**
	 * Unregisters a previously registered servlet filter.
	 * 
	 * @param filter
	 *            the servlet filter to be unregistered
	 * 
	 * @throws IllegalArgumentException
	 *             if the filter is unknown to the http service (never
	 *             registered or unregistered before) or the filter is null
	 */
	void unregisterFilter(Filter filter);

	/**
	 * Sets context paramaters to be used in the servlet context corresponding
	 * to specified http context. This method must be used before any register
	 * method that uses the specified http context, otherwise an
	 * IllegalStateException will be thrown.
	 * 
	 * @param params
	 *            context parameters for the servlet context corresponding to
	 *            specified http context
	 * @param httpContext
	 *            http context. Cannot be null.
	 * 
	 * @throws IllegalArgumentException
	 *             if http context is null
	 * @throws IllegalStateException
	 *             if the call is made after the http context was already used
	 *             into a registration
	 */
	void setContextParam(Dictionary<String, ?> params, HttpContext httpContext);

	/**
	 * Sets the session timeout of the servlet context corresponding to
	 * specified http context. This method must be used before any register
	 * method that uses the specified http context, otherwise an
	 * IllegalStateException will be thrown.
	 * 
	 * @param minutes
	 *            session timeout of the servlet context corresponding to
	 *            specified http context
	 * @param httpContext
	 *            http context. Cannot be null.
	 * 
	 * @throws IllegalArgumentException
	 *             if http context is null
	 * @throws IllegalStateException
	 *             if the call is made after the http context was already used
	 *             into a registration
	 */
	void setSessionTimeout(Integer minutes, HttpContext httpContext);

	/**
	 * Enable jsp support.
	 * 
	 * @param urlPatterns
	 *            an array of url patterns this jsp support maps to. If null, a
	 *            default "*.jsp" will be used
	 * @param httpContext
	 *            the http context for which the jsp support should be enabled.
	 *            If null a default http context will be used.
	 * 
	 * @throws UnsupportedOperationException
	 *             if optional org.ops4j.pax.web.jsp package is not resolved
	 * @since 0.3.0, January 07, 2007
	 */
	void registerJsps(String[] urlPatterns, HttpContext httpContext);

	/**
	 * Enable jsp support.
	 * 
	 * @param urlPatterns
	 *            an array of url patterns this jsp support maps to. If null, a
	 *            default "*.jsp" will be used
	 * @param initParams
	 *            initialization arguments or null if there are none.
	 * @param httpContext
	 *            the http context for which the jsp support should be enabled.
	 *            If null a default http context will be used.
	 * 
	 * @throws UnsupportedOperationException
	 *             if optional org.ops4j.pax.web.jsp package is not resolved
	 * @since 2.0.0
	 */
	void registerJsps(String[] urlPatterns, Dictionary<String, ?> initParams,
			HttpContext httpContext);

	/**
	 * Unregister jsps and disable jsp support.
	 * 
	 * @param httpContext
	 *            the http context for which the jsp support should be disabled
	 * 
	 * @throws IllegalArgumentException
	 *             if http context is null or jsp support was not enabled for
	 *             the http context
	 * @throws UnsupportedOperationException
	 *             if optional org.ops4j.pax.web.jsp package is not resolved
	 * @since 0.3.0, January 07, 2007
	 */
	void unregisterJsps(HttpContext httpContext);

	/**
	 * Unregister jsps and disable jsp support.
	 * 
	 * @param urlPatterns
	 *            an array of url patterns this jsp support maps to. If null, a
	 *            default "*.jsp" will be used
	 * @param httpContext
	 *            the http context for which the jsp support should be disabled
	 * 
	 * @throws IllegalArgumentException
	 *             if http context is null or jsp support was not enabled for
	 *             the http context
	 * @throws UnsupportedOperationException
	 *             if optional org.ops4j.pax.web.jsp package is not resolved
	 * @since 2.0.0
	 */
	void unregisterJsps(String[] urlPatterns, HttpContext httpContext);

	/**
	 * Registers an error page to customize the response sent back to the web
	 * client in case that an exception or error propagates back to the web
	 * container, or the servlet/filter calls sendError() on the response object
	 * for a specific status code.
	 * 
	 * @param error
	 *            a fully qualified Exception class name or an error status code
	 * @param location
	 *            the request path that will fill the response page. The
	 *            location must start with an "/"
	 * @param httpContext
	 *            the http context this error page is for. If null a default
	 *            http context will be used.
	 * 
	 * @throws IllegalArgumentException
	 *             if: error is null or empty location is null location does not
	 *             start with a slash "/"
	 * @since 0.3.0, January 12, 2007
	 */
	void registerErrorPage(String error, String location,
			HttpContext httpContext);

	/**
	 * Unregisters a previous registered error page.
	 * 
	 * @param error
	 *            a fully qualified Exception class name or an error status code
	 * @param httpContext
	 *            the http context from which the error page should be
	 *            unregistered. Cannot be null.
	 * 
	 * @throws IllegalArgumentException
	 *             if: error is null or empty error page was not registered
	 *             before httpContext is null
	 * @since 0.3.0, January 12, 2007
	 */
	void unregisterErrorPage(String error, HttpContext httpContext);

	/**
	 * Registers an ordered list of partial URIs. The purpose of this mechanism
	 * is to allow the deployer to specify an ordered list of partial URIs for
	 * the container to use for appending to URIs when there is a request for a
	 * URI that corresponds to a directory entry in the WAR not mapped to a Web
	 * component
	 * 
	 * @param welcomeFiles
	 *            an array of welcome files paths. Paths must not start or end
	 *            with "/"
	 * @param redirect
	 *            true if the client should be redirected to welcome file or
	 *            false if forwarded
	 * @param httpContext
	 *            the http context this error page is for. If null a default
	 *            http context will be used.
	 * 
	 * @throws IllegalArgumentException
	 *             if: welcome files param is null or empty entries in array are
	 *             null or empty entries in array start or end with "/"
	 * @throws IllegalStateException
	 *             if welcome files are already registered
	 * @since 0.3.0, January 16, 2007
	 */
	void registerWelcomeFiles(String[] welcomeFiles, boolean redirect,
			HttpContext httpContext);

	/**
	 * Unregisters previous registered welcome files.
	 * 
	 * @param httpContext
	 *            the http context from which the welcome files should be
	 *            unregistered. Cannot be null.
	 * 
	 * @throws IllegalArgumentException
	 *             if httpContext is null
	 * @since 0.3.0, January 16, 2007
	 */
<<<<<<< HEAD
	void unregisterWelcomeFiles(HttpContext httpContext);
=======
	void unregisterWelcomeFiles( String[] welcomeFiles, HttpContext httpContext );
>>>>>>> 4b90c5be

	/**
	 * Registers login configuration, with authorization method and realm name.
	 * 
	 * @param authMethod
	 * @param realmName
	 * @param formLoginPage
	 * @param formErrorPage
	 * @param httpContext
	 */
	void registerLoginConfig(String authMethod, String realmName,
			String formLoginPage, String formErrorPage, HttpContext httpContext);

	/**
	 * Unregisters login configuration ....
	 * 
	 * @param httpContext
	 */
	void unregisterLoginConfig(HttpContext httpContext);

	/**
	 * Registers constraint mappings....
	 * 
	 * @param constraintName
	 * @param mapping
	 * @param url
	 * @param dataConstraint
	 * @param authentication
	 * @param roles
	 * @param httpContext
	 */
	void registerConstraintMapping(String constraintName, String mapping,
			String url, String dataConstraint, boolean authentication,
			List<String> roles, HttpContext httpContext);

	/**
	 * Unregisters constraint mappings....
	 * 
	 * @param httpContext
	 */
	void unregisterConstraintMapping(HttpContext httpContext);

	/**
	 * Register ServletContainerInitializer....
	 * 
	 * @param servletContainerInitializer
	 * @param classes
	 * @param httpContext
	 */
	void registerServletContainerInitializer(
			ServletContainerInitializer servletContainerInitializer,
			Class<?>[] classes, HttpContext httpContext);

	/**
	 * @return the default shared http Context
	 */
	SharedWebContainerContext getDefaultSharedHttpContext();

	/**
	 * Unregister method for {@link ServletContainerInitializer}s
	 * 
	 * @param httpContext
	 *            the http Context to unregister from
	 */
	void unregisterServletContainerInitializer(HttpContext httpContext);

	void registerJettyWebXml(URL jettyWebXmlURL, HttpContext httpContext);

	void setVirtualHosts(List<String> virtualHosts, HttpContext httpContext);

	void setConnectors(List<String> connectors, HttpContext httpContext);

	void registerJspServlet(String[] urlPatterns, HttpContext httpContext,
			String jspF);

	void registerJspServlet(String[] urlPatterns,
			Dictionary<String, ?> dictionary, HttpContext httpContext,
			String jspF);

	/**
	 * Start modifying the http context. If this method is called, all changed
	 * to the given http context can be bufferered until end() is called.
	 * 
	 * @param httpContext
	 */
	void begin(HttpContext httpContext);

	/**
	 * Validate changes on the given http context
	 * 
	 * @param httpContext
	 */
	void end(HttpContext httpContext);

}<|MERGE_RESOLUTION|>--- conflicted
+++ resolved
@@ -535,11 +535,8 @@
 	 *             if httpContext is null
 	 * @since 0.3.0, January 16, 2007
 	 */
-<<<<<<< HEAD
-	void unregisterWelcomeFiles(HttpContext httpContext);
-=======
+
 	void unregisterWelcomeFiles( String[] welcomeFiles, HttpContext httpContext );
->>>>>>> 4b90c5be
 
 	/**
 	 * Registers login configuration, with authorization method and realm name.
