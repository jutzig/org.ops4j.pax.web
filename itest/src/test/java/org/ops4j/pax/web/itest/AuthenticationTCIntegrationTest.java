package org.ops4j.pax.web.itest;

import static org.junit.Assert.assertNotNull;

import org.junit.After;
import org.junit.Before;
import org.junit.Test;
import org.junit.runner.RunWith;
import org.ops4j.pax.exam.Configuration;
import org.ops4j.pax.exam.Option;
import org.ops4j.pax.exam.junit.PaxExam;
import org.ops4j.pax.exam.spi.reactors.ExamReactorStrategy;
import org.ops4j.pax.exam.spi.reactors.PerMethod;
import org.ops4j.pax.web.itest.support.WaitCondition;
import org.ops4j.pax.web.samples.authentication.AuthHttpContext;
import org.ops4j.pax.web.samples.authentication.StatusServlet;
import org.osgi.framework.Bundle;
import org.osgi.framework.BundleException;
import org.osgi.framework.ServiceReference;
import org.osgi.service.http.HttpService;

/**
 * @author Toni Menzel (tonit)
 * @since Mar 3, 2009
 */
@RunWith(PaxExam.class)
@ExamReactorStrategy(PerMethod.class)
public class AuthenticationTCIntegrationTest extends ITestBase {

	private Bundle installWarBundle;

	@Configuration
	public static Option[] configure() {
		return configureTomcat();
	}

	@Before
	public void setUp() throws BundleException, InterruptedException {
//		 initWebListener();
		String bundlePath = "mvn:org.ops4j.pax.web.samples/authentication/"
				+ getProjectVersion();
<<<<<<< HEAD
		installWarBundle = bundleContext.installBundle(bundlePath);
		
		installWarBundle.start();
		installWarBundle.stop();
		
//		installWarBundle = installAndStartBundle(bundlePath);
//		 waitForWebListener();

=======
//		installWarBundle = bundleContext.installBundle(bundlePath);
		installWarBundle = installAndStartBundle(bundlePath);
		// waitForWebListener();

/*
		new WaitCondition("authentication - installed bundle") {
			@Override
			protected boolean isFulfilled() throws Exception {
				return installWarBundle.getState() == Bundle.INSTALLED;
			}
		}.waitForCondition(); // CHECKSTYLE:SKIP
*/
>>>>>>> 74c80b52
		new WaitCondition("authentication - resolved bundle") {
			@Override
			protected boolean isFulfilled() throws Exception {
				return installWarBundle.getState() == Bundle.RESOLVED;
			}
		}.waitForCondition(); // CHECKSTYLE:SKIP

		waitForServer("http://127.0.0.1:8282/");
	}

	@After
	public void tearDown() throws BundleException {
		if (installWarBundle != null) {
			installWarBundle.stop();
			installWarBundle.uninstall();
		}
	}

	@Test
	public void testStatus() throws Exception {

		ServiceReference<HttpService> httpServiceRef = bundleContext
				.getServiceReference(HttpService.class);

		assertNotNull(httpServiceRef);
		HttpService httpService = (HttpService) bundleContext
				.getService(httpServiceRef);

		httpService.registerServlet("/status", new StatusServlet(), null, null);

		testWebPath("http://127.0.0.1:8282/status",
				"org.osgi.service.http.authentication.type : null");

		httpService.unregister("/status");
		bundleContext.ungetService(httpServiceRef);
	}

	@Test
	public void testStatusAuth() throws Exception {

		initServletListener(null);

		ServiceReference<HttpService> httpServiceRef = bundleContext
				.getServiceReference(HttpService.class);
		assertNotNull(httpServiceRef);
		HttpService httpService = (HttpService) bundleContext
				.getService(httpServiceRef);
		httpService.registerServlet("/status-with-auth", new StatusServlet(),
				null, new AuthHttpContext());

		waitForServletListener();

		testWebPath("http://127.0.0.1:8282/status-with-auth",
				"org.osgi.service.http.authentication.type : BASIC");

		httpService.unregister("/status-with-auth");
		bundleContext.ungetService(httpServiceRef);

	}

}<|MERGE_RESOLUTION|>--- conflicted
+++ resolved
@@ -36,32 +36,13 @@
 
 	@Before
 	public void setUp() throws BundleException, InterruptedException {
-//		 initWebListener();
 		String bundlePath = "mvn:org.ops4j.pax.web.samples/authentication/"
 				+ getProjectVersion();
-<<<<<<< HEAD
 		installWarBundle = bundleContext.installBundle(bundlePath);
 		
 		installWarBundle.start();
 		installWarBundle.stop();
 		
-//		installWarBundle = installAndStartBundle(bundlePath);
-//		 waitForWebListener();
-
-=======
-//		installWarBundle = bundleContext.installBundle(bundlePath);
-		installWarBundle = installAndStartBundle(bundlePath);
-		// waitForWebListener();
-
-/*
-		new WaitCondition("authentication - installed bundle") {
-			@Override
-			protected boolean isFulfilled() throws Exception {
-				return installWarBundle.getState() == Bundle.INSTALLED;
-			}
-		}.waitForCondition(); // CHECKSTYLE:SKIP
-*/
->>>>>>> 74c80b52
 		new WaitCondition("authentication - resolved bundle") {
 			@Override
 			protected boolean isFulfilled() throws Exception {
