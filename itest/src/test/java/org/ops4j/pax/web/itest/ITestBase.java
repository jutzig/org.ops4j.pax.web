package org.ops4j.pax.web.itest;

import static org.junit.Assert.assertEquals;
import static org.junit.Assert.assertTrue;
import static org.ops4j.pax.exam.CoreOptions.compendiumProfile;
import static org.ops4j.pax.exam.CoreOptions.configProfile;
import static org.ops4j.pax.exam.CoreOptions.junitBundles;
import static org.ops4j.pax.exam.CoreOptions.mavenBundle;
import static org.ops4j.pax.exam.CoreOptions.options;
import static org.ops4j.pax.exam.CoreOptions.systemProperty;
import static org.ops4j.pax.exam.CoreOptions.workingDirectory;
import static org.ops4j.pax.exam.CoreOptions.wrappedBundle;
import static org.ops4j.pax.exam.MavenUtils.asInProject;

import java.io.File;
import java.io.FileReader;
import java.io.FileWriter;
import java.io.IOException;

import org.apache.http.HttpException;
import org.apache.http.HttpHost;
import org.apache.http.HttpResponse;
import org.apache.http.auth.AuthScope;
import org.apache.http.auth.UsernamePasswordCredentials;
import org.apache.http.client.AuthCache;
import org.apache.http.client.ClientProtocolException;
import org.apache.http.client.HttpClient;
import org.apache.http.client.methods.HttpGet;
import org.apache.http.client.protocol.ClientContext;
import org.apache.http.impl.auth.BasicScheme;
import org.apache.http.impl.client.BasicAuthCache;
import org.apache.http.impl.client.DefaultHttpClient;
import org.apache.http.protocol.BasicHttpContext;
import org.apache.http.util.EntityUtils;
import org.junit.Before;
import javax.inject.Inject;
import org.ops4j.pax.exam.Option;
import org.ops4j.pax.exam.junit.ExamReactorStrategy;
import org.ops4j.pax.exam.spi.reactors.EagerSingleStagedReactorFactory;
import org.osgi.framework.BundleContext;

@ExamReactorStrategy(EagerSingleStagedReactorFactory.class)
public class ITestBase {

	@Inject
	protected BundleContext bundleContext;

	protected static final String WEB_CONTEXT_PATH = "Web-ContextPath";
	protected static final String WEB_BUNDLE = "webbundle:";

	protected static final String REALM_NAME = "realm.properties";

	protected DefaultHttpClient httpclient;

	public static Option[] baseConfigure() {
		return options(
				workingDirectory("target/paxexam/"),
				configProfile(),
				compendiumProfile(),
				junitBundles(),
				systemProperty("org.ops4j.pax.logging.DefaultServiceLog.level")
						.value("DEBUG"),
				systemProperty("org.osgi.service.http.hostname").value(
						"127.0.0.1"),
				systemProperty("org.osgi.service.http.port").value("8181"),
				systemProperty("java.protocol.handler.pkgs").value(
						"org.ops4j.pax.url"),
				systemProperty("org.ops4j.pax.url.war.importPaxLoggingPackages")
						.value("true"),
<<<<<<< HEAD
				systemProperty("org.ops4j.pax.web.log.ncsa.enabled")
						.value("true"),
				systemProperty("ProjectVersion").value(getProjectVersion()),
=======
				systemProperty("org.ops4j.pax.web.log.ncsa.enabled").value(
						"true"),
>>>>>>> d214be0c
				mavenBundle().groupId("org.ops4j.pax.logging")
						.artifactId("pax-logging-api").version(asInProject()),
				mavenBundle().groupId("org.ops4j.pax.logging")
						.artifactId("pax-logging-service")
						.version(asInProject()),
				mavenBundle().groupId("org.ops4j.pax.url")
						.artifactId("pax-url-war").version(asInProject()),
				mavenBundle().groupId("org.ops4j.pax.web")
						.artifactId("pax-web-spi").version(asInProject()),
				mavenBundle().groupId("org.ops4j.pax.web")
						.artifactId("pax-web-api").version(asInProject()),
				mavenBundle().groupId("org.ops4j.pax.web")
						.artifactId("pax-web-extender-war")
						.version(asInProject()),
				mavenBundle().groupId("org.ops4j.pax.web")
						.artifactId("pax-web-extender-whiteboard")
						.version(asInProject()),
				mavenBundle().groupId("org.ops4j.pax.web")
						.artifactId("pax-web-jetty").version(asInProject()),
				mavenBundle().groupId("org.ops4j.pax.web")
						.artifactId("pax-web-runtime").version(asInProject()),
				mavenBundle().groupId("org.ops4j.pax.web")
						.artifactId("pax-web-jsp").version(asInProject()),
				mavenBundle().groupId("org.eclipse.jdt.core.compiler")
						.artifactId("ecj").version(asInProject()),
				mavenBundle().groupId("org.eclipse.jetty")
						.artifactId("jetty-util").version(asInProject()),
				mavenBundle().groupId("org.eclipse.jetty")
						.artifactId("jetty-io").version(asInProject()),
				mavenBundle().groupId("org.eclipse.jetty")
						.artifactId("jetty-http").version(asInProject()),
				mavenBundle().groupId("org.eclipse.jetty")
						.artifactId("jetty-continuation")
						.version(asInProject()),
				mavenBundle().groupId("org.eclipse.jetty")
						.artifactId("jetty-server").version(asInProject()),
				mavenBundle().groupId("org.eclipse.jetty")
						.artifactId("jetty-security").version(asInProject()),
				mavenBundle().groupId("org.eclipse.jetty")
						.artifactId("jetty-xml").version(asInProject()),
				mavenBundle().groupId("org.eclipse.jetty")
						.artifactId("jetty-servlet").version(asInProject()),
				mavenBundle().groupId("org.mortbay.jetty")
						.artifactId("servlet-api").version(asInProject()),
				mavenBundle().groupId("org.ops4j.pax.url")
						.artifactId("pax-url-mvn").version(asInProject()),
				mavenBundle("commons-codec", "commons-codec"),
				wrappedBundle(mavenBundle("org.apache.httpcomponents",
						"httpclient", "4.1")),
				wrappedBundle(mavenBundle("org.apache.httpcomponents",
						"httpcore", "4.1"))
		// enable for debugging
		// ,
		// vmOption("-Xrunjdwp:transport=dt_socket,server=y,suspend=y,address=5005"),
		// waitForFrameworkStartup()

		);
	}

	@Before
	public void setUpITestBase() throws Exception {
		httpclient = new DefaultHttpClient();

//		File realm = new File("target" + File.separator + REALM_NAME);
//		File outRealm = new File("target" + File.separator + "paxexam"
//				+ File.separator + REALM_NAME);
//
//		FileReader in = new FileReader(realm);
//		FileWriter out = new FileWriter(outRealm);
//		int c;
//
//		while ((c = in.read()) != -1)
//			out.write(c);
//
//		in.close();
//		out.close();
	}
<<<<<<< HEAD
	
	public ITestBase() {
		super();
	}
	protected static String getProjectVersion() {
		String projectVersion = System.getProperty("ProjectVersion");
		System.out.println("*** The ProjectVersion is " + projectVersion + " ***");
		return projectVersion;
	}
=======

	// public ITestBase() {
	// super();
	// }

>>>>>>> d214be0c
	/**
	 * @return
	 * @throws IOException
	 * @throws HttpException
	 */
	protected void testWebPath(String path, String expectedContent)
			throws IOException {
		testWebPath(path, expectedContent, 200, false);
	}

	protected void testWebPath(String path, String expectedContent, int httpRC,
			boolean authenticate) throws IOException {
		testWebPath(path, expectedContent, httpRC, authenticate, null);
	}

	protected void testWebPath(String path, String expectedContent, int httpRC,
			boolean authenticate, BasicHttpContext basicHttpContext)
			throws ClientProtocolException, IOException {

		int count = 0;
		while (!checkServer() && count++ < 5)
			if (count > 5)
				break;

		HttpGet httpget = null;
		HttpHost targetHost = new HttpHost("localhost", 8181, "http");
		BasicHttpContext localcontext = basicHttpContext == null ? new BasicHttpContext()
				: basicHttpContext;
		if (authenticate) {

			((DefaultHttpClient) httpclient).getCredentialsProvider()
					.setCredentials(
							new AuthScope(targetHost.getHostName(),
									targetHost.getPort()),
							new UsernamePasswordCredentials("admin", "admin"));

			// Create AuthCache instance
			AuthCache authCache = new BasicAuthCache();
			// Generate BASIC scheme object and add it to the local auth cache
			BasicScheme basicAuth = new BasicScheme();
			authCache.put(targetHost, basicAuth);

			// Add AuthCache to the execution context

			localcontext.setAttribute(ClientContext.AUTH_CACHE, authCache);

		}

		httpget = new HttpGet(path);
		HttpResponse response = null;
		if (!authenticate && basicHttpContext == null)
			response = httpclient.execute(httpget);
		else
			response = httpclient.execute(targetHost, httpget, localcontext);

		assertEquals("HttpResponseCode", httpRC, response.getStatusLine()
				.getStatusCode());

		String responseBodyAsString = EntityUtils
				.toString(response.getEntity());
		assertTrue(responseBodyAsString.contains(expectedContent));
	}

	protected boolean checkServer() throws ClientProtocolException, IOException {
		HttpGet httpget = null;
		HttpHost targetHost = new HttpHost("localhost", 8181, "http");
		httpget = new HttpGet("/");
		HttpClient myHttpClient = new DefaultHttpClient();
		HttpResponse response = myHttpClient.execute(targetHost, httpget);
		int statusCode = response.getStatusLine().getStatusCode();
		if (statusCode == 404 || statusCode == 200)
			return true;
		else
			return false;
	}
}
<|MERGE_RESOLUTION|>--- conflicted
+++ resolved
@@ -1,247 +1,218 @@
-package org.ops4j.pax.web.itest;
+package org.ops4j.pax.web.itest;
+
+import static org.junit.Assert.assertEquals;
+import static org.junit.Assert.assertTrue;
+import static org.ops4j.pax.exam.CoreOptions.compendiumProfile;
+import static org.ops4j.pax.exam.CoreOptions.configProfile;
+import static org.ops4j.pax.exam.CoreOptions.junitBundles;
+import static org.ops4j.pax.exam.CoreOptions.mavenBundle;
+import static org.ops4j.pax.exam.CoreOptions.options;
+import static org.ops4j.pax.exam.CoreOptions.systemProperty;
+import static org.ops4j.pax.exam.CoreOptions.workingDirectory;
+import static org.ops4j.pax.exam.CoreOptions.wrappedBundle;
+import static org.ops4j.pax.exam.MavenUtils.asInProject;
+
+import java.io.File;
+import java.io.FileReader;
+import java.io.FileWriter;
+import java.io.IOException;
+
+import org.apache.http.HttpException;
+import org.apache.http.HttpHost;
+import org.apache.http.HttpResponse;
+import org.apache.http.auth.AuthScope;
+import org.apache.http.auth.UsernamePasswordCredentials;
+import org.apache.http.client.AuthCache;
+import org.apache.http.client.ClientProtocolException;
+import org.apache.http.client.HttpClient;
+import org.apache.http.client.methods.HttpGet;
+import org.apache.http.client.protocol.ClientContext;
+import org.apache.http.impl.auth.BasicScheme;
+import org.apache.http.impl.client.BasicAuthCache;
+import org.apache.http.impl.client.DefaultHttpClient;
+import org.apache.http.protocol.BasicHttpContext;
+import org.apache.http.util.EntityUtils;
+import org.junit.Before;
+import javax.inject.Inject;
+import org.ops4j.pax.exam.Option;
+import org.ops4j.pax.exam.junit.ExamReactorStrategy;
+import org.ops4j.pax.exam.spi.reactors.EagerSingleStagedReactorFactory;
+import org.osgi.framework.BundleContext;
+
+@ExamReactorStrategy(EagerSingleStagedReactorFactory.class)
+public class ITestBase {
+
+	@Inject
+	protected BundleContext bundleContext;
+
+	protected static final String WEB_CONTEXT_PATH = "Web-ContextPath";
+	protected static final String WEB_BUNDLE = "webbundle:";
+
+	protected static final String REALM_NAME = "realm.properties";
+
+	protected DefaultHttpClient httpclient;
+
+	public static Option[] baseConfigure() {
+		return options(
+				workingDirectory("target/paxexam/"),
+				configProfile(),
+				compendiumProfile(),
+				junitBundles(),
+				systemProperty("org.ops4j.pax.logging.DefaultServiceLog.level")
+						.value("DEBUG"),
+				systemProperty("org.osgi.service.http.hostname").value(
+						"127.0.0.1"),
+				systemProperty("org.osgi.service.http.port").value("8181"),
+				systemProperty("java.protocol.handler.pkgs").value(
+						"org.ops4j.pax.url"),
+				systemProperty("org.ops4j.pax.url.war.importPaxLoggingPackages")
+						.value("true"),
+				systemProperty("org.ops4j.pax.web.log.ncsa.enabled")
+						.value("true"),
+				systemProperty("ProjectVersion").value(getProjectVersion()),
+				mavenBundle().groupId("org.ops4j.pax.logging")
+						.artifactId("pax-logging-api").version(asInProject()),
+				mavenBundle().groupId("org.ops4j.pax.logging")
+						.artifactId("pax-logging-service")
+						.version(asInProject()),
+				mavenBundle().groupId("org.ops4j.pax.url")
+						.artifactId("pax-url-war").version(asInProject()),
+				mavenBundle().groupId("org.ops4j.pax.web")
+						.artifactId("pax-web-spi").version(asInProject()),
+				mavenBundle().groupId("org.ops4j.pax.web")
+						.artifactId("pax-web-api").version(asInProject()),
+				mavenBundle().groupId("org.ops4j.pax.web")
+						.artifactId("pax-web-extender-war")
+						.version(asInProject()),
+				mavenBundle().groupId("org.ops4j.pax.web")
+						.artifactId("pax-web-extender-whiteboard")
+						.version(asInProject()),
+				mavenBundle().groupId("org.ops4j.pax.web")
+						.artifactId("pax-web-jetty").version(asInProject()),
+				mavenBundle().groupId("org.ops4j.pax.web")
+						.artifactId("pax-web-runtime").version(asInProject()),
+				mavenBundle().groupId("org.ops4j.pax.web")
+						.artifactId("pax-web-jsp").version(asInProject()),
+				mavenBundle().groupId("org.eclipse.jdt.core.compiler")
+						.artifactId("ecj").version(asInProject()),
+				mavenBundle().groupId("org.eclipse.jetty")
+						.artifactId("jetty-util").version(asInProject()),
+				mavenBundle().groupId("org.eclipse.jetty")
+						.artifactId("jetty-io").version(asInProject()),
+				mavenBundle().groupId("org.eclipse.jetty")
+						.artifactId("jetty-http").version(asInProject()),
+				mavenBundle().groupId("org.eclipse.jetty")
+						.artifactId("jetty-continuation")
+						.version(asInProject()),
+				mavenBundle().groupId("org.eclipse.jetty")
+						.artifactId("jetty-server").version(asInProject()),
+				mavenBundle().groupId("org.eclipse.jetty")
+						.artifactId("jetty-security").version(asInProject()),
+				mavenBundle().groupId("org.eclipse.jetty")
+						.artifactId("jetty-xml").version(asInProject()),
+				mavenBundle().groupId("org.eclipse.jetty")
+						.artifactId("jetty-servlet").version(asInProject()),
+				mavenBundle().groupId("org.mortbay.jetty")
+						.artifactId("servlet-api").version(asInProject()),
+				mavenBundle().groupId("org.ops4j.pax.url")
+						.artifactId("pax-url-mvn").version(asInProject()),
+				mavenBundle("commons-codec", "commons-codec"),
+				wrappedBundle(mavenBundle("org.apache.httpcomponents",
+						"httpclient", "4.1")),
+				wrappedBundle(mavenBundle("org.apache.httpcomponents",
+						"httpcore", "4.1"))
+		// enable for debugging
+		// ,
+		// vmOption("-Xrunjdwp:transport=dt_socket,server=y,suspend=y,address=5005"),
+		// waitForFrameworkStartup()
+
+		);
+	}
+
+	@Before
+	public void setUpITestBase() throws Exception {
+		httpclient = new DefaultHttpClient();
+	}
+
+	protected static String getProjectVersion() {
+		String projectVersion = System.getProperty("ProjectVersion");
+		System.out.println("*** The ProjectVersion is " + projectVersion + " ***");
+		return projectVersion;
+	}
 
-import static org.junit.Assert.assertEquals;
-import static org.junit.Assert.assertTrue;
-import static org.ops4j.pax.exam.CoreOptions.compendiumProfile;
-import static org.ops4j.pax.exam.CoreOptions.configProfile;
-import static org.ops4j.pax.exam.CoreOptions.junitBundles;
-import static org.ops4j.pax.exam.CoreOptions.mavenBundle;
-import static org.ops4j.pax.exam.CoreOptions.options;
-import static org.ops4j.pax.exam.CoreOptions.systemProperty;
-import static org.ops4j.pax.exam.CoreOptions.workingDirectory;
-import static org.ops4j.pax.exam.CoreOptions.wrappedBundle;
-import static org.ops4j.pax.exam.MavenUtils.asInProject;
-
-import java.io.File;
-import java.io.FileReader;
-import java.io.FileWriter;
-import java.io.IOException;
-
-import org.apache.http.HttpException;
-import org.apache.http.HttpHost;
-import org.apache.http.HttpResponse;
-import org.apache.http.auth.AuthScope;
-import org.apache.http.auth.UsernamePasswordCredentials;
-import org.apache.http.client.AuthCache;
-import org.apache.http.client.ClientProtocolException;
-import org.apache.http.client.HttpClient;
-import org.apache.http.client.methods.HttpGet;
-import org.apache.http.client.protocol.ClientContext;
-import org.apache.http.impl.auth.BasicScheme;
-import org.apache.http.impl.client.BasicAuthCache;
-import org.apache.http.impl.client.DefaultHttpClient;
-import org.apache.http.protocol.BasicHttpContext;
-import org.apache.http.util.EntityUtils;
-import org.junit.Before;
-import javax.inject.Inject;
-import org.ops4j.pax.exam.Option;
-import org.ops4j.pax.exam.junit.ExamReactorStrategy;
-import org.ops4j.pax.exam.spi.reactors.EagerSingleStagedReactorFactory;
-import org.osgi.framework.BundleContext;
-
-@ExamReactorStrategy(EagerSingleStagedReactorFactory.class)
-public class ITestBase {
-
-	@Inject
-	protected BundleContext bundleContext;
-
-	protected static final String WEB_CONTEXT_PATH = "Web-ContextPath";
-	protected static final String WEB_BUNDLE = "webbundle:";
-
-	protected static final String REALM_NAME = "realm.properties";
-
-	protected DefaultHttpClient httpclient;
-
-	public static Option[] baseConfigure() {
-		return options(
-				workingDirectory("target/paxexam/"),
-				configProfile(),
-				compendiumProfile(),
-				junitBundles(),
-				systemProperty("org.ops4j.pax.logging.DefaultServiceLog.level")
-						.value("DEBUG"),
-				systemProperty("org.osgi.service.http.hostname").value(
-						"127.0.0.1"),
-				systemProperty("org.osgi.service.http.port").value("8181"),
-				systemProperty("java.protocol.handler.pkgs").value(
-						"org.ops4j.pax.url"),
-				systemProperty("org.ops4j.pax.url.war.importPaxLoggingPackages")
-						.value("true"),
-<<<<<<< HEAD
-				systemProperty("org.ops4j.pax.web.log.ncsa.enabled")
-						.value("true"),
-				systemProperty("ProjectVersion").value(getProjectVersion()),
-=======
-				systemProperty("org.ops4j.pax.web.log.ncsa.enabled").value(
-						"true"),
->>>>>>> d214be0c
-				mavenBundle().groupId("org.ops4j.pax.logging")
-						.artifactId("pax-logging-api").version(asInProject()),
-				mavenBundle().groupId("org.ops4j.pax.logging")
-						.artifactId("pax-logging-service")
-						.version(asInProject()),
-				mavenBundle().groupId("org.ops4j.pax.url")
-						.artifactId("pax-url-war").version(asInProject()),
-				mavenBundle().groupId("org.ops4j.pax.web")
-						.artifactId("pax-web-spi").version(asInProject()),
-				mavenBundle().groupId("org.ops4j.pax.web")
-						.artifactId("pax-web-api").version(asInProject()),
-				mavenBundle().groupId("org.ops4j.pax.web")
-						.artifactId("pax-web-extender-war")
-						.version(asInProject()),
-				mavenBundle().groupId("org.ops4j.pax.web")
-						.artifactId("pax-web-extender-whiteboard")
-						.version(asInProject()),
-				mavenBundle().groupId("org.ops4j.pax.web")
-						.artifactId("pax-web-jetty").version(asInProject()),
-				mavenBundle().groupId("org.ops4j.pax.web")
-						.artifactId("pax-web-runtime").version(asInProject()),
-				mavenBundle().groupId("org.ops4j.pax.web")
-						.artifactId("pax-web-jsp").version(asInProject()),
-				mavenBundle().groupId("org.eclipse.jdt.core.compiler")
-						.artifactId("ecj").version(asInProject()),
-				mavenBundle().groupId("org.eclipse.jetty")
-						.artifactId("jetty-util").version(asInProject()),
-				mavenBundle().groupId("org.eclipse.jetty")
-						.artifactId("jetty-io").version(asInProject()),
-				mavenBundle().groupId("org.eclipse.jetty")
-						.artifactId("jetty-http").version(asInProject()),
-				mavenBundle().groupId("org.eclipse.jetty")
-						.artifactId("jetty-continuation")
-						.version(asInProject()),
-				mavenBundle().groupId("org.eclipse.jetty")
-						.artifactId("jetty-server").version(asInProject()),
-				mavenBundle().groupId("org.eclipse.jetty")
-						.artifactId("jetty-security").version(asInProject()),
-				mavenBundle().groupId("org.eclipse.jetty")
-						.artifactId("jetty-xml").version(asInProject()),
-				mavenBundle().groupId("org.eclipse.jetty")
-						.artifactId("jetty-servlet").version(asInProject()),
-				mavenBundle().groupId("org.mortbay.jetty")
-						.artifactId("servlet-api").version(asInProject()),
-				mavenBundle().groupId("org.ops4j.pax.url")
-						.artifactId("pax-url-mvn").version(asInProject()),
-				mavenBundle("commons-codec", "commons-codec"),
-				wrappedBundle(mavenBundle("org.apache.httpcomponents",
-						"httpclient", "4.1")),
-				wrappedBundle(mavenBundle("org.apache.httpcomponents",
-						"httpcore", "4.1"))
-		// enable for debugging
-		// ,
-		// vmOption("-Xrunjdwp:transport=dt_socket,server=y,suspend=y,address=5005"),
-		// waitForFrameworkStartup()
-
-		);
-	}
-
-	@Before
-	public void setUpITestBase() throws Exception {
-		httpclient = new DefaultHttpClient();
-
-//		File realm = new File("target" + File.separator + REALM_NAME);
-//		File outRealm = new File("target" + File.separator + "paxexam"
-//				+ File.separator + REALM_NAME);
-//
-//		FileReader in = new FileReader(realm);
-//		FileWriter out = new FileWriter(outRealm);
-//		int c;
-//
-//		while ((c = in.read()) != -1)
-//			out.write(c);
-//
-//		in.close();
-//		out.close();
-	}
-<<<<<<< HEAD
-	
-	public ITestBase() {
-		super();
-	}
-	protected static String getProjectVersion() {
-		String projectVersion = System.getProperty("ProjectVersion");
-		System.out.println("*** The ProjectVersion is " + projectVersion + " ***");
-		return projectVersion;
-	}
-=======
-
-	// public ITestBase() {
-	// super();
-	// }
-
->>>>>>> d214be0c
-	/**
-	 * @return
-	 * @throws IOException
-	 * @throws HttpException
-	 */
-	protected void testWebPath(String path, String expectedContent)
-			throws IOException {
-		testWebPath(path, expectedContent, 200, false);
-	}
-
-	protected void testWebPath(String path, String expectedContent, int httpRC,
-			boolean authenticate) throws IOException {
-		testWebPath(path, expectedContent, httpRC, authenticate, null);
-	}
-
-	protected void testWebPath(String path, String expectedContent, int httpRC,
-			boolean authenticate, BasicHttpContext basicHttpContext)
-			throws ClientProtocolException, IOException {
-
-		int count = 0;
-		while (!checkServer() && count++ < 5)
-			if (count > 5)
-				break;
-
-		HttpGet httpget = null;
-		HttpHost targetHost = new HttpHost("localhost", 8181, "http");
-		BasicHttpContext localcontext = basicHttpContext == null ? new BasicHttpContext()
-				: basicHttpContext;
-		if (authenticate) {
-
-			((DefaultHttpClient) httpclient).getCredentialsProvider()
-					.setCredentials(
-							new AuthScope(targetHost.getHostName(),
-									targetHost.getPort()),
-							new UsernamePasswordCredentials("admin", "admin"));
-
-			// Create AuthCache instance
-			AuthCache authCache = new BasicAuthCache();
-			// Generate BASIC scheme object and add it to the local auth cache
-			BasicScheme basicAuth = new BasicScheme();
-			authCache.put(targetHost, basicAuth);
-
-			// Add AuthCache to the execution context
-
-			localcontext.setAttribute(ClientContext.AUTH_CACHE, authCache);
-
-		}
-
-		httpget = new HttpGet(path);
-		HttpResponse response = null;
-		if (!authenticate && basicHttpContext == null)
-			response = httpclient.execute(httpget);
-		else
-			response = httpclient.execute(targetHost, httpget, localcontext);
-
-		assertEquals("HttpResponseCode", httpRC, response.getStatusLine()
-				.getStatusCode());
-
-		String responseBodyAsString = EntityUtils
-				.toString(response.getEntity());
-		assertTrue(responseBodyAsString.contains(expectedContent));
-	}
-
-	protected boolean checkServer() throws ClientProtocolException, IOException {
-		HttpGet httpget = null;
-		HttpHost targetHost = new HttpHost("localhost", 8181, "http");
-		httpget = new HttpGet("/");
-		HttpClient myHttpClient = new DefaultHttpClient();
-		HttpResponse response = myHttpClient.execute(targetHost, httpget);
-		int statusCode = response.getStatusLine().getStatusCode();
-		if (statusCode == 404 || statusCode == 200)
-			return true;
-		else
-			return false;
-	}
-}
+	/**
+	 * @return
+	 * @throws IOException
+	 * @throws HttpException
+	 */
+	protected void testWebPath(String path, String expectedContent)
+			throws IOException {
+		testWebPath(path, expectedContent, 200, false);
+	}
+
+	protected void testWebPath(String path, String expectedContent, int httpRC,
+			boolean authenticate) throws IOException {
+		testWebPath(path, expectedContent, httpRC, authenticate, null);
+	}
+
+	protected void testWebPath(String path, String expectedContent, int httpRC,
+			boolean authenticate, BasicHttpContext basicHttpContext)
+			throws ClientProtocolException, IOException {
+
+		int count = 0;
+		while (!checkServer() && count++ < 5)
+			if (count > 5)
+				break;
+
+		HttpGet httpget = null;
+		HttpHost targetHost = new HttpHost("localhost", 8181, "http");
+		BasicHttpContext localcontext = basicHttpContext == null ? new BasicHttpContext()
+				: basicHttpContext;
+		if (authenticate) {
+
+			((DefaultHttpClient) httpclient).getCredentialsProvider()
+					.setCredentials(
+							new AuthScope(targetHost.getHostName(),
+									targetHost.getPort()),
+							new UsernamePasswordCredentials("admin", "admin"));
+
+			// Create AuthCache instance
+			AuthCache authCache = new BasicAuthCache();
+			// Generate BASIC scheme object and add it to the local auth cache
+			BasicScheme basicAuth = new BasicScheme();
+			authCache.put(targetHost, basicAuth);
+
+			// Add AuthCache to the execution context
+
+			localcontext.setAttribute(ClientContext.AUTH_CACHE, authCache);
+
+		}
+
+		httpget = new HttpGet(path);
+		HttpResponse response = null;
+		if (!authenticate && basicHttpContext == null)
+			response = httpclient.execute(httpget);
+		else
+			response = httpclient.execute(targetHost, httpget, localcontext);
+
+		assertEquals("HttpResponseCode", httpRC, response.getStatusLine()
+				.getStatusCode());
+
+		String responseBodyAsString = EntityUtils
+				.toString(response.getEntity());
+		assertTrue(responseBodyAsString.contains(expectedContent));
+	}
+
+	protected boolean checkServer() throws ClientProtocolException, IOException {
+		HttpGet httpget = null;
+		HttpHost targetHost = new HttpHost("localhost", 8181, "http");
+		httpget = new HttpGet("/");
+		HttpClient myHttpClient = new DefaultHttpClient();
+		HttpResponse response = myHttpClient.execute(targetHost, httpget);
+		int statusCode = response.getStatusLine().getStatusCode();
+		if (statusCode == 404 || statusCode == 200)
+			return true;
+		else
+			return false;
+	}
+}