--- conflicted
+++ resolved
@@ -1,431 +1,428 @@
-/*
- * Copyright 2007 Damian Golda.
- * Copyright 2007 Alin Dreghiciu.
- * Copyright 2010 Achim Nierbeck
- *
- * Licensed  under the  Apache License,  Version 2.0  (the "License");
- * you may not use  this file  except in  compliance with the License.
- * You may obtain a copy of the License at
- *
- *   http://www.apache.org/licenses/LICENSE-2.0
- *
- * Unless required by applicable law or agreed to in writing, software
- * distributed  under the  License is distributed on an "AS IS" BASIS,
- * WITHOUT  WARRANTIES OR CONDITIONS  OF ANY KIND, either  express  or
- * implied.
- *
- * See the License for the specific language governing permissions and
- * limitations under the License.
- */
-package org.ops4j.pax.web.extender.whiteboard.internal;
-
-import java.io.IOException;
-import java.net.URL;
-import java.util.*;
-import java.util.concurrent.CopyOnWriteArrayList;
-import java.util.concurrent.locks.ReadWriteLock;
-import java.util.concurrent.locks.ReentrantReadWriteLock;
-import java.util.stream.Collectors;
-
-import javax.servlet.http.HttpServletRequest;
-import javax.servlet.http.HttpServletResponse;
-
-import org.ops4j.lang.NullArgumentException;
-import org.ops4j.pax.web.extender.whiteboard.ExtenderConstants;
-import org.ops4j.pax.web.extender.whiteboard.internal.element.*;
-import org.ops4j.pax.web.extender.whiteboard.internal.util.DictionaryUtils;
-import org.ops4j.pax.web.extender.whiteboard.internal.util.WebContainerUtils;
-import org.ops4j.pax.web.extender.whiteboard.internal.util.tracker.ReplaceableService;
-import org.ops4j.pax.web.extender.whiteboard.internal.util.tracker.ReplaceableServiceListener;
-import org.ops4j.pax.web.service.WebContainer;
-import org.ops4j.pax.web.service.WebContainerConstants;
-<<<<<<< HEAD
-=======
-import org.ops4j.pax.web.service.WebContainerContext;
->>>>>>> 4f5eed4c
-import org.ops4j.pax.web.service.whiteboard.HttpContextMapping;
-import org.ops4j.pax.web.service.whiteboard.WhiteboardElement;
-import org.osgi.framework.Bundle;
-import org.osgi.service.http.HttpContext;
-import org.osgi.service.http.HttpService;
-import org.osgi.service.http.context.ServletContextHelper;
-import org.slf4j.Logger;
-import org.slf4j.LoggerFactory;
-
-/**
- * Represents a whiteboard instance of a webapplication, implements a service listener for HttpService.
- *
- * @author Alin Dreghiciu
- * @since 0.4.0, April 05, 2008
- */
-public class WebApplication implements ReplaceableServiceListener<HttpService> {
-
-	/**
-	 * Logger.
-	 */
-	private static final Logger LOG = LoggerFactory
-			.getLogger(WebApplication.class);
-
-	private final Bundle bundle;
-	private final String httpContextId;
-	private final Boolean sharedHttpContext;
-	/**
-	 * List of web elements that makes up this context.
-	 */
-	private final List<WebElement> webElements;
-
-	/**
-	 * Http service lock.
-	 */
-	private final ReadWriteLock httpServiceLock;
-	/**
-	 * An extended version of the HttpServiceRuntime which caches registered
-	 * {@link WhiteboardElement}s
-	 */
-	private final ExtendedHttpServiceRuntime httpServiceRuntime;
-
-	/**
-	 * Current http context mapping.
-	 */
-	private HttpContextMapping httpContextMapping;
-	/**
-	 * Http service tracker
-	 */
-	private ReplaceableService<HttpService> httpServiceTracker;
-	/**
-	 * Active http service;
-	 */
-	private WebContainer webContainer;
-	/**
-	 * Provided or created http context.
-	 */
-	private HttpContext httpContext;
-
-	/**
-	 * ServletContextHelper
-	 */
-	private ServletContextHelper servletContextHelper;
-
-	/**
-	 * Constructor.
-	 */
-	public WebApplication(Bundle bundle, String httpContextId, Boolean sharedHttpContext,
-						  ExtendedHttpServiceRuntime httpServiceRuntime) {
-		this.bundle = bundle;
-		this.httpContextId = httpContextId;
-		this.sharedHttpContext = sharedHttpContext;
-		this.webElements = new CopyOnWriteArrayList<>();
-		this.httpServiceLock = new ReentrantReadWriteLock();
-		this.httpServiceTracker = new ReplaceableService<>(bundle.getBundleContext(), HttpService.class, this);
-		this.httpServiceRuntime = httpServiceRuntime;
-	}
-
-	public Bundle getBundle() {
-		return bundle;
-	}
-
-	public String getHttpContextId() {
-		return httpContextId;
-	}
-
-	public Boolean getSharedHttpContext() {
-		return sharedHttpContext;
-	}
-
-	public void start() {
-		httpServiceTracker.start();
-	}
-
-	public void stop() {
-		httpServiceTracker.stop();
-	}
-
-	public void addWebElement(final WebElement webElement) {
-		NullArgumentException.validateNotNull(webElement, "Registerer");
-		// FIX for PAXWEB-485 changing order of registration.
-		httpServiceLock.readLock().lock();
-		try {
-			//check if servlets and such are already registered while this is a ServletContextListener
-			if (webElement instanceof ListenerWebElement) {
-				LOG.debug("registering a ListenerWebElement");
-				List<WebElement> stoppableElements = webElements.stream()
-						.filter(element -> !(element instanceof ListenerWebElement))
-						.filter(element -> !(element instanceof ResourceWebElement))
-						.collect(Collectors.toList());
-				stoppableElements.forEach(element -> {
-					LOG.debug("unregistering element {}", element);
-					unregisterWebElement(element);
-				});
-				LOG.debug("registering weblement:{}", webElement);
-				registerWebElement(webElement);
-				//first register all ServletWebElements
-				LOG.debug("registering servlet elements again");
-				stoppableElements.stream().filter(elem -> (elem instanceof ServletWebElement)).forEach(this::registerWebElement);
-				//second register all filters
-				LOG.debug("registering filters again");
-				stoppableElements.stream().filter(elem -> (elem instanceof FilterWebElement)).forEach(this::registerWebElement);
-				//the leftovers ...
-				LOG.debug("registering the others");
-				stoppableElements.stream().filter(elem -> !(elem instanceof ServletWebElement || elem instanceof FilterWebElement)).forEach(element -> registerWebElement(element));
-			} else if (webElement instanceof ServletWebElement) {
-				//find all previous registered filters deregister those and go again
-				List<WebElement> filterWebElements = webElements.stream().filter(elem -> (elem instanceof FilterWebElement)).collect(Collectors.toList());
-				LOG.debug("de-registering {} servlet filters", filterWebElements.size());
-				filterWebElements.forEach(this::unregisterWebElement);
-
-				List<WebElement> welcomeFileMappings = webElements.stream().filter(elem -> (elem instanceof WelcomeFileWebElement)).collect(Collectors.toList());
-				LOG.debug("de-registering {} welcomefilemappings", welcomeFileMappings.size());
-				welcomeFileMappings.forEach(this::unregisterWebElement);
-				
-				LOG.debug("registering weblement:{}", webElement);
-				registerWebElement(webElement);
-				
-				LOG.debug("registering filters again");
-				filterWebElements.forEach(this::registerWebElement);
-				LOG.debug("filters registerd again");
-				
-				LOG.debug("registering welcomefiles again");
-				welcomeFileMappings.forEach(this::registerWebElement);
-				LOG.debug("registered welcomeFiles again");
-			} else {
-				LOG.debug("registering weblement:{}", webElement);
-				registerWebElement(webElement);
-			}
-		} finally {
-			webElements.add(webElement);
-			httpServiceLock.readLock().unlock();
-		}
-	}
-
-	public boolean removeWebElement(final WebElement webElement) {
-		boolean empty;
-		NullArgumentException.validateNotNull(webElement, "Registerer");
-		httpServiceLock.readLock().lock();
-		try {
-			webElements.remove(webElement);
-			empty = webElements.isEmpty();
-			unregisterWebElement(webElement);
-		} finally {
-			httpServiceLock.readLock().unlock();
-		}
-		return empty;
-	}
-
-	@Override
-	public void serviceChanged(HttpService oldService, HttpService newService) {
-		if(newService != null && !WebContainerUtils.isWebContainer(newService)){
-			throw new IllegalStateException("HttpService must be implementing Pax-Web WebContainer!");
-		}
-		httpServiceLock.writeLock().lock();
-		try {
-			unregisterWebElements();
-			webContainer = (WebContainer)newService;
-			httpContext = null;
-			registerHttpContext();
-		} finally {
-			httpServiceLock.writeLock().unlock();
-		}
-	}
-
-	public boolean hasHttpContextMapping() {
-		return httpContextMapping != null;
-	}
-
-	public void setHttpContextMapping(
-			final HttpContextMapping httpContextMapping) {
-		httpServiceLock.writeLock().lock();
-		try {
-			if (hasHttpContextMapping()) {
-				unregisterHttpContext();
-			}
-			this.httpContextMapping = httpContextMapping;
-			registerHttpContext();
-		} finally {
-			httpServiceLock.writeLock().unlock();
-		}
-	}
-
-	private void unregisterHttpContext() {
-		if (httpContext != null) {
-			unregisterWebElements();
-			httpContext = null;
-		}
-	}
-
-	private void registerHttpContext() {
-		if (httpContextMapping != null && webContainer != null) {
-			getHttpContext();
-			if (WebContainerUtils.isWebContainer(webContainer)) {
-				final Map<String, String> contextparams = new HashMap<>();
-				if (httpContextMapping.getPath() != null) {
-					contextparams.put(WebContainerConstants.CONTEXT_NAME,
-							httpContextMapping.getPath());
-				}
-				if (httpContextMapping.getParameters() != null) {
-					contextparams.putAll(httpContextMapping.getParameters());
-					String virtualHosts = contextparams.remove(ExtenderConstants.PROPERTY_HTTP_VIRTUAL_HOSTS);
-					List<String> virtualHostsList = convertToList(virtualHosts);
-					String connectors = contextparams.remove(ExtenderConstants.PROPERTY_HTTP_CONNECTORS);
-					List<String> connectorsList = convertToList(connectors);
-					webContainer.setConnectorsAndVirtualHosts(connectorsList, virtualHostsList, httpContext);
-				}
-				webContainer.setContextParam(
-						DictionaryUtils.adapt(contextparams), httpContext);
-			}
-			registerWebElements();
-		}
-	}
-
-	private void getHttpContext() {
-		httpContext = httpContextMapping.getHttpContext();
-		if (httpContext == null) {
-			if (servletContextHelper != null) {
-				httpContext = new WebContainerContext() {
-					@Override
-					public Set<String> getResourcePaths(String name) {
-						return null;
-					}
-
-					@Override
-					public String getContextId() {
-						return httpContextId;
-					}
-
-					@Override
-					public boolean handleSecurity(HttpServletRequest request, HttpServletResponse response) throws IOException {
-						return servletContextHelper.handleSecurity(request, response);
-					}
-
-					@Override
-					public URL getResource(String name) {
-						return servletContextHelper.getResource(name);
-					}
-
-					@Override
-					public String getMimeType(String name) {
-						return servletContextHelper.getMimeType(name);
-					}
-				};
-			} else {
-				String sharedContext = null;
-				if (httpContextMapping != null && httpContextMapping.getParameters() != null) {
-					sharedContext = httpContextMapping.getParameters().get(ExtenderConstants.PROPERTY_HTTP_CONTEXT_SHARED);
-				}
-
-				if (null != sharedContext && Boolean.parseBoolean(sharedContext) && WebContainerUtils.isWebContainer(webContainer)) {
-					//PAXWEB-660
-					httpContext = webContainer.createDefaultSharedHttpContext();
-				} else if (httpContextId != null && WebContainerUtils.isWebContainer(webContainer)) {
-					httpContext = webContainer.createDefaultHttpContext(httpContextId);
-				} else {
-					//default
-					httpContext = webContainer.createDefaultHttpContext();
-				}
-			}
-		} else if(!(httpContext instanceof WebContainerContext)){
-			// wrap registered HttpContext in pax-web specific context
-			final HttpContext localHttpContext = httpContext;
-			httpContext = new WebContainerContext() {
-				@Override
-				public Set<String> getResourcePaths(String name) {
-					// FIXME check if this is valid for plain HttpContext-registrations
-					return null;
-				}
-
-				@Override
-				public String getContextId() {
-					return httpContextId;
-				}
-
-				@Override
-				public boolean handleSecurity(HttpServletRequest request, HttpServletResponse response) throws IOException {
-					return localHttpContext.handleSecurity(request, response);
-				}
-
-				@Override
-				public URL getResource(String name) {
-					return localHttpContext.getResource(name);
-				}
-
-				@Override
-				public String getMimeType(String name) {
-					return localHttpContext.getMimeType(name);
-				}
-			};
-		}
-	}
-
-	private void registerWebElements() {
-		httpServiceLock.readLock().lock();
-		try {
-			if (webContainer != null && httpContext != null) {
-				for (WebElement registerer : webElements) {
-					registerWebElement(registerer);
-				}
-			}
-		} finally {
-			httpServiceLock.readLock().unlock();
-		}
-	}
-
-	private List<String> convertToList(String elementListAsString) {
-		List<String> elementList = new LinkedList<>();
-		if (elementListAsString != null) {
-			String[] elementArray = elementListAsString.split(",");
-			elementList = Arrays.stream(elementArray).map(String::trim).collect(Collectors.toList());
-		}
-		return elementList;
-	}
-
-	private void registerWebElement(final WebElement registerer) {
-		//CHECKSTYLE:OFF
-		try {
-			if (webContainer != null && httpContext != null && registerer.isValid()) {
-				registerer.register(webContainer, httpContext);
-			}
-		} catch (Exception ignore) {
-			LOG.error("Registration skipped for [" + registerer
-					+ "] due to error during registration", ignore);
-		} finally {
-			httpServiceRuntime.addWhiteboardElement(registerer);
-		}
-		//CHECKSTYLE:ON
-	}
-
-	private void unregisterWebElements() {
-		httpServiceLock.readLock().lock();
-		try {
-			if (webContainer != null && httpContext != null) {
-				webElements.forEach(this::unregisterWebElement);
-			}
-		} finally {
-			httpServiceLock.readLock().unlock();
-		}
-	}
-
-	private void unregisterWebElement(final WebElement registerer) {
-		if (webContainer != null && httpContext != null && registerer.isValid()) {
-			registerer.unregister(webContainer, httpContext);
-			httpServiceRuntime.removeWhiteboardElement(registerer);
-		}
-	}
-
-	public void setServletContextHelper(final ServletContextHelper servletContextHelper) {
-		httpServiceLock.writeLock().lock();
-		try {
-			if (hasHttpContextMapping()) {
-				unregisterHttpContext();
-			}
-			this.servletContextHelper = servletContextHelper;
-			registerHttpContext();
-		} finally {
-			httpServiceLock.writeLock().unlock();
-		}
-	}
-
-	@Override
-	public String toString() {
-		return this.getClass().getSimpleName() + "{mapping=" + httpContextMapping + "}";
-	}
-
-}
+/*
+ * Copyright 2007 Damian Golda.
+ * Copyright 2007 Alin Dreghiciu.
+ * Copyright 2010 Achim Nierbeck
+ *
+ * Licensed  under the  Apache License,  Version 2.0  (the "License");
+ * you may not use  this file  except in  compliance with the License.
+ * You may obtain a copy of the License at
+ *
+ *   http://www.apache.org/licenses/LICENSE-2.0
+ *
+ * Unless required by applicable law or agreed to in writing, software
+ * distributed  under the  License is distributed on an "AS IS" BASIS,
+ * WITHOUT  WARRANTIES OR CONDITIONS  OF ANY KIND, either  express  or
+ * implied.
+ *
+ * See the License for the specific language governing permissions and
+ * limitations under the License.
+ */
+package org.ops4j.pax.web.extender.whiteboard.internal;
+
+import java.io.IOException;
+import java.net.URL;
+import java.util.*;
+import java.util.concurrent.CopyOnWriteArrayList;
+import java.util.concurrent.locks.ReadWriteLock;
+import java.util.concurrent.locks.ReentrantReadWriteLock;
+import java.util.stream.Collectors;
+
+import javax.servlet.http.HttpServletRequest;
+import javax.servlet.http.HttpServletResponse;
+
+import org.ops4j.lang.NullArgumentException;
+import org.ops4j.pax.web.extender.whiteboard.ExtenderConstants;
+import org.ops4j.pax.web.extender.whiteboard.internal.element.*;
+import org.ops4j.pax.web.extender.whiteboard.internal.util.DictionaryUtils;
+import org.ops4j.pax.web.extender.whiteboard.internal.util.WebContainerUtils;
+import org.ops4j.pax.web.extender.whiteboard.internal.util.tracker.ReplaceableService;
+import org.ops4j.pax.web.extender.whiteboard.internal.util.tracker.ReplaceableServiceListener;
+import org.ops4j.pax.web.service.WebContainer;
+import org.ops4j.pax.web.service.WebContainerConstants;
+import org.ops4j.pax.web.service.WebContainerContext;
+import org.ops4j.pax.web.service.whiteboard.HttpContextMapping;
+import org.ops4j.pax.web.service.whiteboard.WhiteboardElement;
+import org.osgi.framework.Bundle;
+import org.osgi.service.http.HttpContext;
+import org.osgi.service.http.HttpService;
+import org.osgi.service.http.context.ServletContextHelper;
+import org.slf4j.Logger;
+import org.slf4j.LoggerFactory;
+
+/**
+ * Represents a whiteboard instance of a webapplication, implements a service listener for HttpService.
+ *
+ * @author Alin Dreghiciu
+ * @since 0.4.0, April 05, 2008
+ */
+public class WebApplication implements ReplaceableServiceListener<HttpService> {
+
+	/**
+	 * Logger.
+	 */
+	private static final Logger LOG = LoggerFactory
+			.getLogger(WebApplication.class);
+
+	private final Bundle bundle;
+	private final String httpContextId;
+	private final Boolean sharedHttpContext;
+	/**
+	 * List of web elements that makes up this context.
+	 */
+	private final List<WebElement> webElements;
+
+	/**
+	 * Http service lock.
+	 */
+	private final ReadWriteLock httpServiceLock;
+	/**
+	 * An extended version of the HttpServiceRuntime which caches registered
+	 * {@link WhiteboardElement}s
+	 */
+	private final ExtendedHttpServiceRuntime httpServiceRuntime;
+
+	/**
+	 * Current http context mapping.
+	 */
+	private HttpContextMapping httpContextMapping;
+	/**
+	 * Http service tracker
+	 */
+	private ReplaceableService<HttpService> httpServiceTracker;
+	/**
+	 * Active http service;
+	 */
+	private WebContainer webContainer;
+	/**
+	 * Provided or created http context.
+	 */
+	private HttpContext httpContext;
+
+	/**
+	 * ServletContextHelper
+	 */
+	private ServletContextHelper servletContextHelper;
+
+	/**
+	 * Constructor.
+	 */
+	public WebApplication(Bundle bundle, String httpContextId, Boolean sharedHttpContext,
+						  ExtendedHttpServiceRuntime httpServiceRuntime) {
+		this.bundle = bundle;
+		this.httpContextId = httpContextId;
+		this.sharedHttpContext = sharedHttpContext;
+		this.webElements = new CopyOnWriteArrayList<>();
+		this.httpServiceLock = new ReentrantReadWriteLock();
+		this.httpServiceTracker = new ReplaceableService<>(bundle.getBundleContext(), HttpService.class, this);
+		this.httpServiceRuntime = httpServiceRuntime;
+	}
+
+	public Bundle getBundle() {
+		return bundle;
+	}
+
+	public String getHttpContextId() {
+		return httpContextId;
+	}
+
+	public Boolean getSharedHttpContext() {
+		return sharedHttpContext;
+	}
+
+	public void start() {
+		httpServiceTracker.start();
+	}
+
+	public void stop() {
+		httpServiceTracker.stop();
+	}
+
+	public void addWebElement(final WebElement webElement) {
+		NullArgumentException.validateNotNull(webElement, "Registerer");
+		// FIX for PAXWEB-485 changing order of registration.
+		httpServiceLock.readLock().lock();
+		try {
+			//check if servlets and such are already registered while this is a ServletContextListener
+			if (webElement instanceof ListenerWebElement) {
+				LOG.debug("registering a ListenerWebElement");
+				List<WebElement> stoppableElements = webElements.stream()
+						.filter(element -> !(element instanceof ListenerWebElement))
+						.filter(element -> !(element instanceof ResourceWebElement))
+						.collect(Collectors.toList());
+				stoppableElements.forEach(element -> {
+					LOG.debug("unregistering element {}", element);
+					unregisterWebElement(element);
+				});
+				LOG.debug("registering weblement:{}", webElement);
+				registerWebElement(webElement);
+				//first register all ServletWebElements
+				LOG.debug("registering servlet elements again");
+				stoppableElements.stream().filter(elem -> (elem instanceof ServletWebElement)).forEach(this::registerWebElement);
+				//second register all filters
+				LOG.debug("registering filters again");
+				stoppableElements.stream().filter(elem -> (elem instanceof FilterWebElement)).forEach(this::registerWebElement);
+				//the leftovers ...
+				LOG.debug("registering the others");
+				stoppableElements.stream().filter(elem -> !(elem instanceof ServletWebElement || elem instanceof FilterWebElement)).forEach(element -> registerWebElement(element));
+			} else if (webElement instanceof ServletWebElement) {
+				//find all previous registered filters deregister those and go again
+				List<WebElement> filterWebElements = webElements.stream().filter(elem -> (elem instanceof FilterWebElement)).collect(Collectors.toList());
+				LOG.debug("de-registering {} servlet filters", filterWebElements.size());
+				filterWebElements.forEach(this::unregisterWebElement);
+
+				List<WebElement> welcomeFileMappings = webElements.stream().filter(elem -> (elem instanceof WelcomeFileWebElement)).collect(Collectors.toList());
+				LOG.debug("de-registering {} welcomefilemappings", welcomeFileMappings.size());
+				welcomeFileMappings.forEach(this::unregisterWebElement);
+				
+				LOG.debug("registering weblement:{}", webElement);
+				registerWebElement(webElement);
+				
+				LOG.debug("registering filters again");
+				filterWebElements.forEach(this::registerWebElement);
+				LOG.debug("filters registerd again");
+				
+				LOG.debug("registering welcomefiles again");
+				welcomeFileMappings.forEach(this::registerWebElement);
+				LOG.debug("registered welcomeFiles again");
+			} else {
+				LOG.debug("registering weblement:{}", webElement);
+				registerWebElement(webElement);
+			}
+		} finally {
+			webElements.add(webElement);
+			httpServiceLock.readLock().unlock();
+		}
+	}
+
+	public boolean removeWebElement(final WebElement webElement) {
+		boolean empty;
+		NullArgumentException.validateNotNull(webElement, "Registerer");
+		httpServiceLock.readLock().lock();
+		try {
+			webElements.remove(webElement);
+			empty = webElements.isEmpty();
+			unregisterWebElement(webElement);
+		} finally {
+			httpServiceLock.readLock().unlock();
+		}
+		return empty;
+	}
+
+	@Override
+	public void serviceChanged(HttpService oldService, HttpService newService) {
+		if(newService != null && !WebContainerUtils.isWebContainer(newService)){
+			throw new IllegalStateException("HttpService must be implementing Pax-Web WebContainer!");
+		}
+		httpServiceLock.writeLock().lock();
+		try {
+			unregisterWebElements();
+			webContainer = (WebContainer)newService;
+			httpContext = null;
+			registerHttpContext();
+		} finally {
+			httpServiceLock.writeLock().unlock();
+		}
+	}
+
+	public boolean hasHttpContextMapping() {
+		return httpContextMapping != null;
+	}
+
+	public void setHttpContextMapping(
+			final HttpContextMapping httpContextMapping) {
+		httpServiceLock.writeLock().lock();
+		try {
+			if (hasHttpContextMapping()) {
+				unregisterHttpContext();
+			}
+			this.httpContextMapping = httpContextMapping;
+			registerHttpContext();
+		} finally {
+			httpServiceLock.writeLock().unlock();
+		}
+	}
+
+	private void unregisterHttpContext() {
+		if (httpContext != null) {
+			unregisterWebElements();
+			httpContext = null;
+		}
+	}
+
+	private void registerHttpContext() {
+		if (httpContextMapping != null && webContainer != null) {
+			getHttpContext();
+			if (WebContainerUtils.isWebContainer(webContainer)) {
+				final Map<String, String> contextparams = new HashMap<>();
+				if (httpContextMapping.getPath() != null) {
+					contextparams.put(WebContainerConstants.CONTEXT_NAME,
+							httpContextMapping.getPath());
+				}
+				if (httpContextMapping.getParameters() != null) {
+					contextparams.putAll(httpContextMapping.getParameters());
+					String virtualHosts = contextparams.remove(ExtenderConstants.PROPERTY_HTTP_VIRTUAL_HOSTS);
+					List<String> virtualHostsList = convertToList(virtualHosts);
+					String connectors = contextparams.remove(ExtenderConstants.PROPERTY_HTTP_CONNECTORS);
+					List<String> connectorsList = convertToList(connectors);
+					webContainer.setConnectorsAndVirtualHosts(connectorsList, virtualHostsList, httpContext);
+				}
+				webContainer.setContextParam(
+						DictionaryUtils.adapt(contextparams), httpContext);
+			}
+			registerWebElements();
+		}
+	}
+
+	private void getHttpContext() {
+		httpContext = httpContextMapping.getHttpContext();
+		if (httpContext == null) {
+			if (servletContextHelper != null) {
+				httpContext = new WebContainerContext() {
+					@Override
+					public Set<String> getResourcePaths(String name) {
+						return null;
+					}
+
+					@Override
+					public String getContextId() {
+						return httpContextId;
+					}
+
+					@Override
+					public boolean handleSecurity(HttpServletRequest request, HttpServletResponse response) throws IOException {
+						return servletContextHelper.handleSecurity(request, response);
+					}
+
+					@Override
+					public URL getResource(String name) {
+						return servletContextHelper.getResource(name);
+					}
+
+					@Override
+					public String getMimeType(String name) {
+						return servletContextHelper.getMimeType(name);
+					}
+				};
+			} else {
+				String sharedContext = null;
+				if (httpContextMapping != null && httpContextMapping.getParameters() != null) {
+					sharedContext = httpContextMapping.getParameters().get(ExtenderConstants.PROPERTY_HTTP_CONTEXT_SHARED);
+				}
+
+				if (null != sharedContext && Boolean.parseBoolean(sharedContext) && WebContainerUtils.isWebContainer(webContainer)) {
+					//PAXWEB-660
+					httpContext = webContainer.createDefaultSharedHttpContext();
+				} else if (httpContextId != null && WebContainerUtils.isWebContainer(webContainer)) {
+					httpContext = webContainer.createDefaultHttpContext(httpContextId);
+				} else {
+					//default
+					httpContext = webContainer.createDefaultHttpContext();
+								}
+			}
+		} else if(!(httpContext instanceof WebContainerContext)){
+			// wrap registered HttpContext in pax-web specific context
+			final HttpContext localHttpContext = httpContext;
+			httpContext = new WebContainerContext() {
+				@Override
+				public Set<String> getResourcePaths(String name) {
+					// FIXME check if this is valid for plain HttpContext-registrations
+					return null;
+				}
+
+				@Override
+				public String getContextId() {
+					return httpContextId;
+				}
+
+				@Override
+				public boolean handleSecurity(HttpServletRequest request, HttpServletResponse response) throws IOException {
+					return localHttpContext.handleSecurity(request, response);
+				}
+
+				@Override
+				public URL getResource(String name) {
+					return localHttpContext.getResource(name);
+				}
+
+				@Override
+				public String getMimeType(String name) {
+					return localHttpContext.getMimeType(name);
+				}
+			};
+		}
+	}
+
+	private void registerWebElements() {
+		httpServiceLock.readLock().lock();
+		try {
+			if (webContainer != null && httpContext != null) {
+				for (WebElement registerer : webElements) {
+					registerWebElement(registerer);
+				}
+			}
+		} finally {
+			httpServiceLock.readLock().unlock();
+		}
+	}
+
+	private List<String> convertToList(String elementListAsString) {
+		List<String> elementList = new LinkedList<>();
+		if (elementListAsString != null) {
+			String[] elementArray = elementListAsString.split(",");
+			elementList = Arrays.stream(elementArray).map(String::trim).collect(Collectors.toList());
+		}
+		return elementList;
+	}
+
+	private void registerWebElement(final WebElement registerer) {
+		//CHECKSTYLE:OFF
+		try {
+			if (webContainer != null && httpContext != null && registerer.isValid()) {
+				registerer.register(webContainer, httpContext);
+			}
+		} catch (Exception ignore) {
+			LOG.error("Registration skipped for [" + registerer
+					+ "] due to error during registration", ignore);
+		} finally {
+			httpServiceRuntime.addWhiteboardElement(registerer);
+		}
+		//CHECKSTYLE:ON
+	}
+
+	private void unregisterWebElements() {
+		httpServiceLock.readLock().lock();
+		try {
+			if (webContainer != null && httpContext != null) {
+				webElements.forEach(this::unregisterWebElement);
+			}
+		} finally {
+			httpServiceLock.readLock().unlock();
+		}
+	}
+
+	private void unregisterWebElement(final WebElement registerer) {
+		if (webContainer != null && httpContext != null && registerer.isValid()) {
+			registerer.unregister(webContainer, httpContext);
+			httpServiceRuntime.removeWhiteboardElement(registerer);
+		}
+	}
+
+	public void setServletContextHelper(final ServletContextHelper servletContextHelper) {
+		httpServiceLock.writeLock().lock();
+		try {
+			if (hasHttpContextMapping()) {
+				unregisterHttpContext();
+			}
+			this.servletContextHelper = servletContextHelper;
+			registerHttpContext();
+		} finally {
+			httpServiceLock.writeLock().unlock();
+		}
+	}
+
+	@Override
+	public String toString() {
+		return this.getClass().getSimpleName() + "{mapping=" + httpContextMapping + "}";
+	}
+
+}