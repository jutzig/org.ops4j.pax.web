/*
 * Copyright 2008 Alin Dreghiciu.
 *
 * Licensed  under the  Apache License,  Version 2.0  (the "License");
 * you may not use  this file  except in  compliance with the License.
 * You may obtain a copy of the License at
 *
 *   http://www.apache.org/licenses/LICENSE-2.0
 *
 * Unless required by applicable law or agreed to in writing, software
 * distributed  under the  License is distributed on an "AS IS" BASIS,
 * WITHOUT  WARRANTIES OR CONDITIONS  OF ANY KIND, either  express  or
 * implied.
 *
 * See the License for the specific language governing permissions and
 * limitations under the License.
 */
package org.ops4j.pax.web.extender.whiteboard.internal;

import java.util.ArrayList;
import java.util.Collection;
import java.util.concurrent.ConcurrentHashMap;
import org.osgi.framework.Bundle;
import org.osgi.framework.BundleContext;
import org.osgi.framework.BundleEvent;
import org.osgi.framework.BundleListener;
import org.ops4j.pax.swissbox.core.BundleUtils;
import org.ops4j.pax.web.extender.whiteboard.runtime.DefaultHttpContextMapping;

/**
 * Whiteboard extender context.
 *
 * @author Alin Dreghiciu
 * @since 0.4.0, April 01, 2008
 */
public class ExtenderContext
    implements BundleListener
{

    private final ConcurrentHashMap<Bundle, HttpServiceTracker> m_httpServiceTrackers;
    private final ConcurrentHashMap<ContextKey, WebApplication> m_webApplications;

    public ExtenderContext()
    {
        m_httpServiceTrackers = new ConcurrentHashMap<Bundle, HttpServiceTracker>();
        m_webApplications = new ConcurrentHashMap<ContextKey, WebApplication>();
    }

    public WebApplication getWebApplication( final Bundle bundle,
                                             final String httpContextId )
    {
        final ContextKey contextKey = new ContextKey( bundle, httpContextId );
        WebApplication webApplication = m_webApplications.get( contextKey );
        if( webApplication == null )
        {
<<<<<<< HEAD
        	webApplication = new WebApplication();
            m_webApplications.putIfAbsent( contextKey, webApplication );
=======
            webApplication = m_webApplications.putIfAbsent( contextKey, new WebApplication() );
>>>>>>> 0885e51f
            HttpServiceTracker httpServiceTracker = m_httpServiceTrackers.get( bundle );
            if( httpServiceTracker == null )
            {
                httpServiceTracker = new HttpServiceTracker( BundleUtils.getBundleContext( bundle ) );
                httpServiceTracker.open();
                httpServiceTracker = m_httpServiceTrackers.putIfAbsent( bundle, httpServiceTracker );
            }
            httpServiceTracker.addListener( webApplication );
            if( httpContextId == null )
            {
                webApplication.setHttpContextMapping( new DefaultHttpContextMapping() );
            }
        }
        return webApplication;
    }

    public void removeWebApplications( ContextKey contextKey )
    {
        WebApplication webApplication = m_webApplications.remove( contextKey );
        if( webApplication != null )
        {
            HttpServiceTracker httpServiceTracker = m_httpServiceTrackers.get( contextKey.bundle );
            if( httpServiceTracker != null )
            {
                httpServiceTracker.removeListener( webApplication );
            }
        }
    }

    private static class ContextKey
    {

        Bundle bundle;
        String httpContextId;

        private ContextKey( Bundle bundle, String httpContextId )
        {
            this.bundle = bundle;
            this.httpContextId = httpContextId;
        }

        @Override
        public boolean equals( Object o )
        {
            if( this == o )
            {
                return true;
            }
            if( o == null || getClass() != o.getClass() )
            {
                return false;
            }

            ContextKey that = (ContextKey) o;

            if( bundle != null ? !bundle.equals( that.bundle ) : that.bundle != null )
            {
                return false;
            }
            if( httpContextId != null ? !httpContextId.equals( that.httpContextId ) : that.httpContextId != null )
            {
                return false;
            }

            return true;
        }

        @Override
        public int hashCode()
        {
            int result;
            result = ( bundle != null ? bundle.hashCode() : 0 );
            result = 31 * result + ( httpContextId != null ? httpContextId.hashCode() : 0 );
            return result;
        }

        @Override
        public String toString()
        {
            return new StringBuffer()
                .append( this.getClass().getSimpleName() )
                .append( "{" )
                .append( "bundle=" ).append( bundle )
                .append( ",httpContextId=" ).append( httpContextId )
                .append( "}" )
                .toString();
        }

    }

    public void bundleChanged( BundleEvent event )
    {
        switch( event.getType() )
        {
            case BundleEvent.STOPPED:
                bundleStopped( event.getBundle() );
        }
    }

    private void bundleStopped( Bundle bundle )
    {
        HttpServiceTracker httpServiceTracker = m_httpServiceTrackers.remove( bundle );
        if( httpServiceTracker != null )
        {
            // there is no need to close tracker because BundleContext is no longer valid
            // httpServiceTracker.close();
        }
        for( ContextKey contextKey : getContextKeys( bundle ) )
        {
            removeWebApplications( contextKey );
        }
    }

    /**
     * Search web applications by bundle and return associated context keys.
     *
     * @param bundle to search contexts for
     *
     * @return set of context keys or an emty set if none found
     */
    private Collection<ContextKey> getContextKeys( final Bundle bundle )
    {
        final Collection<ContextKey> keys = new ArrayList<ContextKey>();
        for( ContextKey contextKey : m_webApplications.keySet() )
        {
            if( contextKey.bundle.equals( bundle ) )
            {
                keys.add( contextKey );
            }
        }
        return keys;
    }

    public void open( BundleContext bundleContext )
    {
        bundleContext.addBundleListener( this );
    }

    public void close( BundleContext bundleContext )
    {
        bundleContext.removeBundleListener( this );
    }
}<|MERGE_RESOLUTION|>--- conflicted
+++ resolved
@@ -53,12 +53,8 @@
         WebApplication webApplication = m_webApplications.get( contextKey );
         if( webApplication == null )
         {
-<<<<<<< HEAD
         	webApplication = new WebApplication();
             m_webApplications.putIfAbsent( contextKey, webApplication );
-=======
-            webApplication = m_webApplications.putIfAbsent( contextKey, new WebApplication() );
->>>>>>> 0885e51f
             HttpServiceTracker httpServiceTracker = m_httpServiceTrackers.get( bundle );
             if( httpServiceTracker == null )
             {
